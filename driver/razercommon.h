--- conflicted
+++ resolved
@@ -31,36 +31,6 @@
 /* Each USB report has 90 bytes*/
 #define RAZER_USB_REPORT_LEN 0x5A
 
-<<<<<<< HEAD
-// LED STORAGE Options
-#define NOSTORE              0x00
-#define VARSTORE             0x01
-
-// LED definitions
-#define SCROLL_WHEEL_LED     0x01
-#define LOGO_LED             0x04
-#define BACKLIGHT_LED        0x05
-#define MACRO_LED            0x07
-#define GAME_LED             0x08
-
-// LED Effect definitions
-#define LED_STATIC           0x00
-#define LED_BLINKING         0x01
-#define LED_PULSATING        0x02
-#define LED_SPECTRUM_CYCLING 0x04
-
-// Packet Statuses
-#define STATUS_CMD_NEW           0x00
-#define STATUS_CMD_BUSY          0x01
-#define STATUS_CMD_SUCCESS       0x02
-#define STATUS_CMD_FAILURE       0x03
-#define STATUS_CMD_TIMEOUT       0x04
-#define STATUS_CMD_NOT_SUPPORTED 0x05
-
-// Nicety definitions
-#define ON                   0x01
-#define OFF                  0x00
-=======
 // LED STATE
 #define OFF 0x00
 #define ON  0x01
@@ -80,13 +50,18 @@
 #define GREEN_PROFILE_LED 0x0C
 #define BLUE_PROFILE_LED  0x0D
 
+// LED Effect definitions
+#define LED_STATIC           0x00
+#define LED_BLINKING         0x01
+#define LED_PULSATING        0x02
+#define LED_SPECTRUM_CYCLING 0x04
+
 // Report Responses
 #define RAZER_CMD_BUSY          0x01
 #define RAZER_CMD_SUCCESSFUL    0x02
 #define RAZER_CMD_FAILURE       0x03
 #define RAZER_CMD_TIMEOUT       0x04
 #define RAZER_CMD_NOT_SUPPORTED 0x05
->>>>>>> ed69d5b7
 
 struct razer_report;
 
@@ -147,20 +122,8 @@
 struct razer_report get_empty_razer_report(void);
 void print_erroneous_report(struct razer_report* report, char* driver_name, char* message);
 
-<<<<<<< HEAD
-// New functions
-struct razer_report razer_get_led_state(unsigned char store, unsigned char led_id);
-struct razer_report razer_set_led_state(unsigned char store, unsigned char led_id, unsigned char led_state);
-struct razer_report razer_get_led_rgb(unsigned char store, unsigned char led_id);
-struct razer_report razer_set_led_rgb(unsigned char store, unsigned char led_id, struct razer_rgb* rgb);
-struct razer_report razer_get_led_effect(unsigned char store, unsigned char led_id);
-struct razer_report razer_set_led_effect(unsigned char store, unsigned char led_id, unsigned char led_effect);
-struct razer_report razer_get_led_brightness(unsigned char store, unsigned char led_id);
-struct razer_report razer_set_led_brightness(unsigned char store, unsigned char led_id, unsigned char led_brightness);
-
-=======
 // Convenience functions
 unsigned char clamp_u8(unsigned char value, unsigned char min, unsigned char max);
 unsigned short clamp_u16(unsigned short value, unsigned short min, unsigned short max);
->>>>>>> ed69d5b7
+
 #endif /* DRIVER_RAZERCOMMON_H_ */