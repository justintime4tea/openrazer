/*
 * Copyright (c) 2015 Tim Theede <pez2001@voyagerproject.de>
 *               2015 Terry Cain <terry@terrys-home.co.uk>
 *
 *
 * This program is free software; you can redistribute it and/or modify it
 * under the terms of the GNU General Public License as published by the Free
 * Software Foundation; either version 2 of the License, or (at your option)
 * any later version.
 */

#ifndef DRIVER_RAZERCOMMON_H_
#define DRIVER_RAZERCOMMON_H_

<<<<<<< HEAD

#include <linux/usb/input.h>



#define VERSION "1.0.17"
=======
#define VERSION "1.1.0"
>>>>>>> 4aecac3a

// Macro to create device files
#define CREATE_DEVICE_FILE(dev, type) \
do { \
    if(device_create_file(dev, type)) { \
        goto exit_free; \
    } \
} while (0)


/* Each USB report has 90 bytes*/
#define RAZER_USB_REPORT_LEN 0x5A

// LED STATE
#define OFF 0x00
#define ON  0x01

// LED STORAGE Options
#define NOSTORE          0x00
#define VARSTORE         0x01

// LED definitions
#define SCROLL_WHEEL_LED  0x01
#define BATTERY_LED       0x03
#define LOGO_LED          0x04
#define BACKLIGHT_LED     0x05
#define MACRO_LED         0x07
#define GAME_LED          0x08
#define RED_PROFILE_LED   0x0E
#define GREEN_PROFILE_LED 0x0C
#define BLUE_PROFILE_LED  0x0D

// LED Effect definitions
#define LED_STATIC           0x00
#define LED_BLINKING         0x01
#define LED_PULSATING        0x02
#define LED_SPECTRUM_CYCLING 0x04

// Report Responses
#define RAZER_CMD_BUSY          0x01
#define RAZER_CMD_SUCCESSFUL    0x02
#define RAZER_CMD_FAILURE       0x03
#define RAZER_CMD_TIMEOUT       0x04
#define RAZER_CMD_NOT_SUPPORTED 0x05

struct razer_report;

struct razer_rgb {
    unsigned char r,g,b;
};

union transaction_id_union {
    unsigned char id;
    struct transaction_parts {
        unsigned char device : 3;
        unsigned char id : 5;
    } parts;
};

union command_id_union {
    unsigned char id;
    struct command_id_parts {
        unsigned char direction : 1;
        unsigned char id : 7;
    } parts;
};

/* Status:
 * 0x00 New Command
 * 0x01 Command Busy
 * 0x02 Command Successful
 * 0x03 Command Failure
 * 0x04 Command No Response / Command Timeout
 * 0x05 Command Not Support
 *
 * Transaction ID used to group request-response, device useful when multiple devices are on one usb
 * Remaining Packets is the number of remaining packets in the sequence
 * Protocol Type is always 0x00
 * Data Size is the size of payload, cannot be greater than 80. 90 = header (8B) + data + CRC (1B) + Reserved (1B)
 * Command Class is the type of command being issued
 * Command ID is the type of command being send. Direction 0 is Host->Device, Direction 1 is Device->Host. AKA Get LED 0x80, Set LED 0x00
 *
 * */

struct razer_report {
    unsigned char status;
    union transaction_id_union transaction_id; /* */
    unsigned short remaining_packets; /* Big Endian */
    unsigned char protocol_type; /*0x0*/
    unsigned char data_size;
    unsigned char command_class;
    union command_id_union command_id;
    unsigned char arguments[80];
    unsigned char crc;/*xor'ed bytes of report*/
    unsigned char reserved; /*0x0*/
};

int razer_send_control_msg(struct usb_device *usb_dev,void const *data, unsigned int report_index, unsigned long wait_min, unsigned long wait_max);
int razer_get_usb_response(struct usb_device *usb_dev, unsigned int report_index, struct razer_report* request_report, unsigned int response_index, struct razer_report* response_report, unsigned long wait_min, unsigned long wait_max);
unsigned char razer_calculate_crc(struct razer_report *report);
struct razer_report get_razer_report(unsigned char command_class, unsigned char command_id, unsigned char data_size);
struct razer_report get_empty_razer_report(void);
void print_erroneous_report(struct razer_report* report, char* driver_name, char* message);

// Convenience functions
unsigned char clamp_u8(unsigned char value, unsigned char min, unsigned char max);
unsigned short clamp_u16(unsigned short value, unsigned short min, unsigned short max);

#endif /* DRIVER_RAZERCOMMON_H_ */<|MERGE_RESOLUTION|>--- conflicted
+++ resolved
@@ -12,16 +12,10 @@
 #ifndef DRIVER_RAZERCOMMON_H_
 #define DRIVER_RAZERCOMMON_H_
 
-<<<<<<< HEAD
-
 #include <linux/usb/input.h>
 
+#define VERSION "1.1.0"
 
-
-#define VERSION "1.0.17"
-=======
-#define VERSION "1.1.0"
->>>>>>> 4aecac3a
 
 // Macro to create device files
 #define CREATE_DEVICE_FILE(dev, type) \
