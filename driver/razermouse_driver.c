/*
 * This program is free software; you can redistribute it and/or modify
 * it under the terms of the GNU General Public License as published by
 * the Free Software Foundation; either version 2 of the License, or
 * (at your option) any later version.
 *
 * This program is distributed in the hope that it will be useful,
 * but WITHOUT ANY WARRANTY; without even the implied warranty of
 * MERCHANTABILITY or FITNESS FOR A PARTICULAR PURPOSE.  See the
 * GNU General Public License for more details.
 *
 * You should have received a copy of the GNU General Public License
 * along with this program; if not, write to the Free Software
 * Foundation, Inc., 51 Franklin Street, Fifth Floor, Boston, MA 02110-1301, USA
 *
 * Should you need to contact me, the author, you can do so by
 * e-mail - mail your message to Terry Cain <terry@terrys-home.co.uk>
 */


#include <linux/kernel.h>
#include <linux/slab.h>
#include <linux/module.h>
#include <linux/init.h>
#include <linux/usb/input.h>
#include <linux/hid.h>

#include "razermouse_driver.h"
#include "razercommon.h"
#include "razerchromacommon.h"

/*
 * Version Information
 */
#define DRIVER_VERSION "1.0"
#define DRIVER_AUTHOR "Terry Cain <terry@terrys-home.co.uk>"
#define DRIVER_DESC "Razer Mouse Device Driver"
#define DRIVER_LICENSE "GPL v2"

MODULE_AUTHOR(DRIVER_AUTHOR);
MODULE_DESCRIPTION(DRIVER_DESC);
MODULE_LICENSE(DRIVER_LICENSE);


/**
 * Send report to the mouse
 */
int razer_get_report(struct usb_device *usb_dev, struct razer_report *request_report, struct razer_report *response_report) {
    return razer_get_usb_response(usb_dev, 0x00, request_report, 0x00, response_report, RAZER_MOUSE_WAIT_MIN_US, RAZER_MOUSE_WAIT_MAX_US);
}

/**
 * Function to send to device, get response, and actually check the response
 */
struct razer_report razer_send_payload(struct usb_device *usb_dev, struct razer_report *request_report)
{
    int retval = -1;
    struct razer_report response_report;
    
    request_report->crc = razer_calculate_crc(request_report);

    retval = razer_get_report(usb_dev, request_report, &response_report);

    if(retval == 0)
    {
        // Check the packet number, class and command are the same
        if(response_report.remaining_packets != request_report->remaining_packets ||
           response_report.command_class != request_report->command_class ||
           response_report.command_id.id != request_report->command_id.id)
        {
            print_erroneous_report(&response_report, "razermouse", "Response doesnt match request");
//        } else if (response_report.status == RAZER_CMD_BUSY) {
//            print_erroneous_report(&response_report, "razermouse", "Device is busy");
        } else if (response_report.status == RAZER_CMD_FAILURE) {
            print_erroneous_report(&response_report, "razermouse", "Command failed");
        } else if (response_report.status == RAZER_CMD_NOT_SUPPORTED) {
            print_erroneous_report(&response_report, "razermouse", "Command not supported");
        } else if (response_report.status == RAZER_CMD_TIMEOUT) {
            print_erroneous_report(&response_report, "razermouse", "Command timed out");
        } 
    } else
    {
      print_erroneous_report(&response_report, "razermouse", "Invalid Report Length");
    }
    
    return response_report;
}


/*
 * New functions
 */


/**
 * Read device file "version"
 *
 * Returns a string
 */
static ssize_t razer_attr_read_version(struct device *dev, struct device_attribute *attr, char *buf)
{
    return sprintf(buf, "%s\n", VERSION);
}

/**
 * Read device file "device_type"
 *
 * Returns friendly string of device type
 */
static ssize_t razer_attr_read_device_type(struct device *dev, struct device_attribute *attr, char *buf)
{
    struct usb_interface *intf = to_usb_interface(dev->parent);
    struct usb_device *usb_dev = interface_to_usbdev(intf);
    
    char *device_type;

    switch (usb_dev->descriptor.idProduct)
    {
        case USB_DEVICE_ID_RAZER_MAMBA_WIRED:
            device_type = "Razer Mamba (Wired)\n";
            break;
        
        case USB_DEVICE_ID_RAZER_MAMBA_WIRELESS:
            device_type = "Razer Mamba (Wireless)\n";
            break;
        
        case USB_DEVICE_ID_RAZER_MAMBA_TE_WIRED:
            device_type = "Razer Mamba Tournament Edition\n";
            break;

        case USB_DEVICE_ID_RAZER_ABYSSUS:
            device_type = "Razer Abyssus 2014\n";
            break;
        
        case USB_DEVICE_ID_RAZER_IMPERATOR:
            device_type = "Razer Imperator 2012\n";
            break;
        
        case USB_DEVICE_ID_RAZER_OROCHI_CHROMA:
            device_type = "Razer Orochi (Wired)\n";
            break;
            
        case USB_DEVICE_ID_RAZER_DEATHADDER_CHROMA:
            device_type = "Razer DeathAdder Chroma\n";
            break;
        
        case USB_DEVICE_ID_RAZER_NAGA_HEX_V2:
            device_type = "Razer Naga Hex V2\n";
            break;
        
        case USB_DEVICE_ID_RAZER_DEATHADDER_ELITE:
            device_type = "Razer DeathAdder Elite\n";
            break;

        case USB_DEVICE_ID_RAZER_DIAMONDBACK_CHROMA:
            device_type = "Razer Diamondback Chroma\n";
            break;

        default:
            device_type = "Unknown Device\n";
    }

    return sprintf(buf, device_type);
}

/**
 * Read device file "get_firmware_version"
 *
 * Returns a string
 */
static ssize_t razer_attr_read_get_firmware_version(struct device *dev, struct device_attribute *attr, char *buf)
{
    struct usb_interface *intf = to_usb_interface(dev->parent);
    struct usb_device *usb_dev = interface_to_usbdev(intf);
    struct razer_report report = razer_chroma_standard_get_firmware_version();
    struct razer_report response_report;
    
    switch(usb_dev->descriptor.idProduct) {
        case USB_DEVICE_ID_RAZER_NAGA_HEX_V2:
        case USB_DEVICE_ID_RAZER_DEATHADDER_ELITE:
            report.transaction_id.id = 0x3f;
            break;
    }

    response_report = razer_send_payload(usb_dev, &report);
    
    return sprintf(buf, "v%d.%d\n", response_report.arguments[0], response_report.arguments[1]);
}

/**
 * Write device file "test"
 *
 * Writes the colour segments on the mouse.
 */
static ssize_t razer_attr_write_test(struct device *dev, struct device_attribute *attr, const char *buf, size_t count)
{
    return count;
}

/**
 * Write device file "mode_none"
 *
 * No effect is activated whenever this file is written to
 */
static ssize_t razer_attr_write_mode_none(struct device *dev, struct device_attribute *attr, const char *buf, size_t count)
{
    struct usb_interface *intf = to_usb_interface(dev->parent);
    struct usb_device *usb_dev = interface_to_usbdev(intf);
    struct razer_report report;
    
    switch (usb_dev->descriptor.idProduct)
    {
        case USB_DEVICE_ID_RAZER_NAGA_HEX_V2:
            report = razer_chroma_mouse_extended_matrix_effect_none(VARSTORE, BACKLIGHT_LED);
            report.transaction_id.id = 0x3f;
            break;
        
        default:
            report = razer_chroma_standard_matrix_effect_none(VARSTORE, BACKLIGHT_LED);
            break;
    }
    
    razer_send_payload(usb_dev, &report);
    return count;
}

/**
 * Write device file "mode_custom"
 *
 * Sets the mouse to custom mode whenever the file is written to
 */
static ssize_t razer_attr_write_mode_custom(struct device *dev, struct device_attribute *attr, const char *buf, size_t count)
{
    struct usb_interface *intf = to_usb_interface(dev->parent);
    struct usb_device *usb_dev = interface_to_usbdev(intf);
    struct razer_report report = razer_chroma_standard_matrix_effect_custom_frame(NOSTORE);
    
    if(usb_dev->descriptor.idProduct == USB_DEVICE_ID_RAZER_MAMBA_WIRELESS) {
        report.transaction_id.id = 0x80;
    }
    
    razer_send_payload(usb_dev, &report);
    
    return count;
}

/**
 * Write device file "mode_static"
 *
 * Set the mouse to static mode when 3 RGB bytes are written
 */
static ssize_t razer_attr_write_mode_static(struct device *dev, struct device_attribute *attr, const char *buf, size_t count)
{
    struct usb_interface *intf = to_usb_interface(dev->parent);
    struct usb_device *usb_dev = interface_to_usbdev(intf);
    struct razer_report report;

    if(count == 3)
    {
        switch (usb_dev->descriptor.idProduct)
        {
            case USB_DEVICE_ID_RAZER_NAGA_HEX_V2:
                report = razer_chroma_mouse_extended_matrix_effect_static(VARSTORE, BACKLIGHT_LED, (struct razer_rgb*)&buf[0]);
                report.transaction_id.id = 0x3f;
                break;
            
            default:
                report = razer_chroma_standard_matrix_effect_static(VARSTORE, BACKLIGHT_LED, (struct razer_rgb*)&buf[0]);
                break;
        }
        
        razer_send_payload(usb_dev, &report);
    } else {
        printk(KERN_WARNING "razermouse: Static mode only accepts RGB (3byte)");
    }

    return count;
}

/**
 * Write device file "mode_wave"
 *
 * When 1 is written (as a character, 0x31) the wave effect is displayed moving up the mouse
 * if 2 is written (0x32) then the wave effect goes down
 */
static ssize_t razer_attr_write_mode_wave(struct device *dev, struct device_attribute *attr, const char *buf, size_t count)
{
    struct usb_interface *intf = to_usb_interface(dev->parent);
    struct usb_device *usb_dev = interface_to_usbdev(intf);
    unsigned char direction = (unsigned char)simple_strtoul(buf, NULL, 10);
    struct razer_report report = razer_chroma_standard_matrix_effect_wave(VARSTORE, BACKLIGHT_LED, direction);

    razer_send_payload(usb_dev, &report);
    return count;
}

/**
 * Write device file "mode_spectrum"
 *
 * Spectrum effect mode is activated whenever the file is written to
 */
static ssize_t razer_attr_write_mode_spectrum(struct device *dev, struct device_attribute *attr, const char *buf, size_t count)
{
    struct usb_interface *intf = to_usb_interface(dev->parent);
    struct usb_device *usb_dev = interface_to_usbdev(intf);
    struct razer_report report;
    
    switch (usb_dev->descriptor.idProduct)
    {
        case USB_DEVICE_ID_RAZER_NAGA_HEX_V2:
            report = razer_chroma_mouse_extended_matrix_effect_spectrum(VARSTORE, BACKLIGHT_LED);
            report.transaction_id.id = 0x3f;
            break;
        
        default:
            report = razer_chroma_standard_matrix_effect_spectrum(VARSTORE, BACKLIGHT_LED);
            break;
    }
    
    razer_send_payload(usb_dev, &report);
    
    return count;
}

/**
 * Write device file "mode_reactive"
 *
 * Sets reactive mode when this file is written to. A speed byte and 3 RGB bytes should be written
 */
static ssize_t razer_attr_write_mode_reactive(struct device *dev, struct device_attribute *attr, const char *buf, size_t count)
{
    struct usb_interface *intf = to_usb_interface(dev->parent);
    struct usb_device *usb_dev = interface_to_usbdev(intf);
    struct razer_report report;
    
    if(count == 4)
    {
        unsigned char speed = (unsigned char)buf[0];
        
        switch (usb_dev->descriptor.idProduct)
        {
            case USB_DEVICE_ID_RAZER_NAGA_HEX_V2:
                report = razer_chroma_mouse_extended_matrix_effect_reactive(VARSTORE, BACKLIGHT_LED, speed, (struct razer_rgb*)&buf[1]);
                report.transaction_id.id = 0x3f;
                break;
        
            default:
                report = razer_chroma_standard_matrix_effect_reactive(VARSTORE, BACKLIGHT_LED, speed, (struct razer_rgb*)&buf[1]);
                break;
        }
        
        razer_send_payload(usb_dev, &report);
        
    } else {
        printk(KERN_WARNING "razermouse: Reactive only accepts Speed, RGB (4byte)");
    }
    return count;
}

/**
 * Write device file "mode_breath"
 *
 * Sets breathing mode by writing 1, 3 or 6 bytes
 */
static ssize_t razer_attr_write_mode_breath(struct device *dev, struct device_attribute *attr, const char *buf, size_t count)
{
    struct usb_interface *intf = to_usb_interface(dev->parent);
    struct usb_device *usb_dev = interface_to_usbdev(intf);
    struct razer_report report;

    switch (usb_dev->descriptor.idProduct) // TODO refactor to have 2 methods to split out the breathing crap
    {
        case USB_DEVICE_ID_RAZER_NAGA_HEX_V2:
            switch(count)
            {
                case 3: // Single colour mode
                    report = razer_chroma_mouse_extended_matrix_effect_breathing_single(VARSTORE, BACKLIGHT_LED, (struct razer_rgb*)&buf[0]);
                    break;
                
                case 6: // Dual colour mode
                    report = razer_chroma_mouse_extended_matrix_effect_breathing_dual(VARSTORE, BACKLIGHT_LED, (struct razer_rgb*)&buf[0], (struct razer_rgb*)&buf[3]);
                    break;
                
                default: // "Random" colour mode
                    report = razer_chroma_mouse_extended_matrix_effect_breathing_random(VARSTORE, BACKLIGHT_LED);
                    break;
            }

            report.transaction_id.id = 0x3f;
            break;
    
        default:
            switch(count)
            {
                case 3: // Single colour mode
                    report = razer_chroma_standard_matrix_effect_breathing_single(VARSTORE, BACKLIGHT_LED, (struct razer_rgb*)&buf[0]);
                    break;
                
                case 6: // Dual colour mode
                    report = razer_chroma_standard_matrix_effect_breathing_dual(VARSTORE, BACKLIGHT_LED, (struct razer_rgb*)&buf[0], (struct razer_rgb*)&buf[3]);
                    break;
                
                default: // "Random" colour mode
                    report = razer_chroma_standard_matrix_effect_breathing_random(VARSTORE, BACKLIGHT_LED);
                    break;
            }
            break;
    }
    
    razer_send_payload(usb_dev, &report);
    
    return count;
}

/**
 * Read device file "get_serial"
 *
 * Returns a string
 */
static ssize_t razer_attr_read_get_serial(struct device *dev, struct device_attribute *attr, char *buf)
{
    struct usb_interface *intf = to_usb_interface(dev->parent);
    struct usb_device *usb_dev = interface_to_usbdev(intf);
    char serial_string[23];
    struct razer_report report = razer_chroma_standard_get_serial();
    struct razer_report response_report;
    
    switch(usb_dev->descriptor.idProduct) {
        case USB_DEVICE_ID_RAZER_NAGA_HEX_V2:
        case USB_DEVICE_ID_RAZER_DEATHADDER_ELITE:
            report.transaction_id.id = 0x3f;
            break;
    }
    
    response_report = razer_send_payload(usb_dev, &report);
    strncpy(&serial_string[0], &response_report.arguments[0], 22);
    serial_string[22] = '\0';

    return sprintf(buf, "%s\n", &serial_string[0]);
}

/**
 * Read device file "get_battery"
 *
 * Returns an integer which needs to be scaled from 0-255 -> 0-100
 */
static ssize_t razer_attr_read_get_battery(struct device *dev, struct device_attribute *attr, char *buf)
{
    struct usb_interface *intf = to_usb_interface(dev->parent);
    struct usb_device *usb_dev = interface_to_usbdev(intf);
    struct razer_report report = razer_chroma_misc_get_battery_level();
    struct razer_report response_report = razer_send_payload(usb_dev, &report);

    return sprintf(buf, "%d\n", response_report.arguments[1]);
}

/**
 * Read device file "is_charging"
 *
 * Returns 0 when not charging, 1 when charging
 */
static ssize_t razer_attr_read_is_charging(struct device *dev, struct device_attribute *attr, char *buf)
{
    struct usb_interface *intf = to_usb_interface(dev->parent);
    struct usb_device *usb_dev = interface_to_usbdev(intf);
    struct razer_report report = razer_chroma_misc_get_charging_status();
    struct razer_report response_report = razer_send_payload(usb_dev, &report);

    return sprintf(buf, "%d\n", response_report.arguments[1]);
}

/**
 * Write device file "set_charging_effect"
 *
 * Sets charging effect.
 */
static ssize_t razer_attr_write_set_charging_effect(struct device *dev, struct device_attribute *attr, const char *buf, size_t count)
{
    struct usb_interface *intf = to_usb_interface(dev->parent);
    struct usb_device *usb_dev = interface_to_usbdev(intf);
    struct razer_report report;

    if(count == 1)
    {
        report = razer_chroma_misc_set_dock_charge_type(buf[0]);
        razer_send_payload(usb_dev, &report);
    } else
    {
        printk(KERN_WARNING "razermouse: Incorrect number of bytes for setting the charging effect\n");
    }
    return count;
}

/**
 * Write device file "set_charging_colour"
 *
 * Sets charging colour using 3 RGB bytes
 */
static ssize_t razer_attr_write_set_charging_colour(struct device *dev, struct device_attribute *attr, const char *buf, size_t count)
{
    struct usb_interface *intf = to_usb_interface(dev->parent);
    struct usb_device *usb_dev = interface_to_usbdev(intf);
    
    // First enable static charging effect
    struct razer_report report = razer_chroma_misc_set_dock_charge_type(0x01);
    razer_send_payload(usb_dev, &report);
    

    if(count == 3)
    {
        report = razer_chroma_standard_set_led_rgb(NOSTORE, BATTERY_LED, (struct razer_rgb*)&buf[0]);
        razer_send_payload(usb_dev, &report);
    } else {
        printk(KERN_WARNING "razermouse: Charging colour mode only accepts RGB (3byte)");
    }

    return count;
}

/**
 * Read device file "poll_rate"
 *
 * Returns a string
 */
static ssize_t razer_attr_read_poll_rate(struct device *dev, struct device_attribute *attr, char *buf)
{
    struct usb_interface *intf = to_usb_interface(dev->parent);
    struct usb_device *usb_dev = interface_to_usbdev(intf);
    struct razer_report report = razer_chroma_misc_get_polling_rate();
    struct razer_report response_report;
    unsigned short polling_rate = 0;
    
    switch(usb_dev->descriptor.idProduct) {
        case USB_DEVICE_ID_RAZER_NAGA_HEX_V2:
        case USB_DEVICE_ID_RAZER_DEATHADDER_ELITE:
            report.transaction_id.id = 0x3f;
            break;
    }
    
    response_report = razer_send_payload(usb_dev, &report);

    switch(response_report.arguments[0])
    {
        case 0x01:
            polling_rate = 1000;
            break;
        case  0x02:
            polling_rate = 500;
            break;
        case  0x08:
            polling_rate = 125;
            break;
    }

    return sprintf(buf, "%d\n", polling_rate);
}

/**
 * Write device file "poll_rate"
 *
 * Sets the poll rate
 */
static ssize_t razer_attr_write_poll_rate(struct device *dev, struct device_attribute *attr, const char *buf, size_t count)
{
    struct usb_interface *intf = to_usb_interface(dev->parent);
    struct usb_device *usb_dev = interface_to_usbdev(intf);
    unsigned short polling_rate = (unsigned short)simple_strtoul(buf, NULL, 10);
    struct razer_report report = razer_chroma_misc_set_polling_rate(polling_rate);
    
    switch(usb_dev->descriptor.idProduct) {
        case USB_DEVICE_ID_RAZER_NAGA_HEX_V2:
        case USB_DEVICE_ID_RAZER_DEATHADDER_ELITE:
            report.transaction_id.id = 0x3f;
            break;
    }
    
    razer_send_payload(usb_dev, &report);
    
    return count;
}

/**
 * Write device file "set_wireless_brightness"
 *
 * Sets the brightness to the ASCII number written to this file.
 */

static ssize_t razer_attr_write_set_brightness(struct device *dev, struct device_attribute *attr, const char *buf, size_t count)
{
    struct usb_interface *intf = to_usb_interface(dev->parent);
    struct usb_device *usb_dev = interface_to_usbdev(intf);
    unsigned char brightness = (unsigned char)simple_strtoul(buf, NULL, 10);
    struct razer_report report;

    switch(usb_dev->descriptor.idProduct)
    {
        case USB_DEVICE_ID_RAZER_MAMBA_WIRELESS:
            report = razer_chroma_misc_set_dock_brightness(brightness);
            break;
        
        case USB_DEVICE_ID_RAZER_OROCHI_CHROMA:
            // Orochi sets brightness of scroll wheel apparently
            report = razer_chroma_standard_set_led_brightness(VARSTORE, SCROLL_WHEEL_LED, brightness);
            break;
        
        case USB_DEVICE_ID_RAZER_NAGA_HEX_V2:
            report = razer_chroma_standard_set_led_brightness(VARSTORE, BACKLIGHT_LED, brightness);
            report.transaction_id.id = 0x3f;
            break;
        
        default:
            report = razer_chroma_standard_set_led_brightness(VARSTORE, BACKLIGHT_LED, brightness);
            break;
    }
    razer_send_payload(usb_dev, &report);
    
    return count;
}

/**
 * Read device file "macro_mode"
 *
 * Returns a string
 */
static ssize_t razer_attr_read_set_brightness(struct device *dev, struct device_attribute *attr, char *buf)
{
    struct usb_interface *intf = to_usb_interface(dev->parent);
    struct usb_device *usb_dev = interface_to_usbdev(intf);
    struct razer_report report;
    struct razer_report response;
    unsigned char brightness_index = 0x02;

    switch(usb_dev->descriptor.idProduct)
    {
        case USB_DEVICE_ID_RAZER_MAMBA_WIRELESS:
            report = razer_chroma_misc_get_dock_brightness();
            brightness_index = 0x00;
            break;
        
        case USB_DEVICE_ID_RAZER_OROCHI_CHROMA:
            // Orochi sets brightness of scroll wheel apparently
            report = razer_chroma_standard_get_led_brightness(VARSTORE, SCROLL_WHEEL_LED);
            break;
        
        case USB_DEVICE_ID_RAZER_NAGA_HEX_V2:
            // Orochi sets brightness of scroll wheel apparently
            report = razer_chroma_standard_get_led_brightness(VARSTORE, BACKLIGHT_LED);
            report.transaction_id.id = 0x3f;
            break;
        
        default:
            report = razer_chroma_standard_get_led_brightness(VARSTORE, BACKLIGHT_LED);
            break;
    }
    response = razer_send_payload(usb_dev, &report);
    
    // Brightness is at arg[0] for dock and arg[1] for led_brightness
    return sprintf(buf, "%d\n", response.arguments[brightness_index]);
}

/**
 * Write device file "set_mouse_dpi"
 *
 * Sets the mouse DPI to the unsigned short integer written to this file.
 */
static ssize_t razer_attr_write_mouse_dpi(struct device *dev, struct device_attribute *attr, const char *buf, size_t count)
{
    struct usb_interface *intf = to_usb_interface(dev->parent);
    struct usb_device *usb_dev = interface_to_usbdev(intf);
    struct razer_report report;
    unsigned short dpi_x;
    unsigned short dpi_y;
    unsigned char varstore;
    
            
    // So far I think imperator uses varstore
    switch(usb_dev->descriptor.idProduct)
    {
        case USB_DEVICE_ID_RAZER_IMPERATOR:
            varstore = VARSTORE;
            break;
        default:
            varstore = NOSTORE;
            break;
    }
    
    
    if(count != 2 && count != 4)
    {
        printk(KERN_WARNING "razermouse: DPI requires 2 bytes or 4 bytes\n");
    } else {

        if(count == 2)
        {
            dpi_x = (buf[0] << 8) | (buf[1] & 0xFF); // TODO make convenience function
            report = razer_chroma_misc_set_dpi_xy(varstore, dpi_x, dpi_x);

        } else if(count == 4)
        {
            dpi_x = (buf[0] << 8) | (buf[1] & 0xFF); // Apparently the char buffer is rubbish, as buf[1] somehow can equal FFFFFF80????
            dpi_y = (buf[2] << 8) | (buf[3] & 0xFF);

            report = razer_chroma_misc_set_dpi_xy(varstore, dpi_x, dpi_y);
        } 

        switch(usb_dev->descriptor.idProduct) { // New devices set the device ID properly
            case USB_DEVICE_ID_RAZER_NAGA_HEX_V2:
            case USB_DEVICE_ID_RAZER_DEATHADDER_ELITE:
                report.transaction_id.id = 0x3f;
                break;
        }
        
        razer_send_payload(usb_dev, &report);
    }

    return count;
}

/**
 * Read device file "dpi"
 *
 * Gets the mouse DPI to the unsigned short integer written to this file.
 */
static ssize_t razer_attr_read_mouse_dpi(struct device *dev, struct device_attribute *attr, char *buf)
{
    struct usb_interface *intf = to_usb_interface(dev->parent);
    struct usb_device *usb_dev = interface_to_usbdev(intf);
    struct razer_report report;
    struct razer_report response;
    unsigned short dpi_x;
    unsigned short dpi_y;    
            
    // So far I think imperator uses varstore
    switch(usb_dev->descriptor.idProduct)
    {
        case USB_DEVICE_ID_RAZER_IMPERATOR:
            report = razer_chroma_misc_get_dpi_xy(VARSTORE);
            break;

        case USB_DEVICE_ID_RAZER_NAGA_HEX_V2:
        case USB_DEVICE_ID_RAZER_DEATHADDER_ELITE:
            report = razer_chroma_misc_get_dpi_xy(NOSTORE);
            report.transaction_id.id = 0x3f;

        default:
            report = razer_chroma_misc_get_dpi_xy(NOSTORE);
            break;
    }

    response = razer_send_payload(usb_dev, &report);
    
    dpi_x = (response.arguments[1] << 8) | (response.arguments[2] & 0xFF); // Apparently the char buffer is rubbish, as buf[1] somehow can equal FFFFFF80????
    dpi_y = (response.arguments[3] << 8) | (response.arguments[4] & 0xFF);

    return sprintf(buf, "%u:%u\n", dpi_x, dpi_y);
}

/**
 * Write device file "set_idle_time"
 *
 * Sets the idle time to the ASCII number written to this file.
 */
static ssize_t razer_attr_write_set_idle_time(struct device *dev, struct device_attribute *attr, const char *buf, size_t count)
{
    struct usb_interface *intf = to_usb_interface(dev->parent);
    struct usb_device *usb_dev = interface_to_usbdev(intf);
    unsigned short idle_time = (unsigned short)simple_strtoul(buf, NULL, 10);
    struct razer_report report = razer_chroma_misc_set_idle_time(idle_time);

    razer_send_payload(usb_dev, &report);
    return count;
}

/**
 * Write device file "set_low_battery_threshold"
 *
 * Sets the low battery blink threshold to the ASCII number written to this file.
 */
static ssize_t razer_attr_write_set_low_battery_threshold(struct device *dev, struct device_attribute *attr, const char *buf, size_t count)
{
    struct usb_interface *intf = to_usb_interface(dev->parent);
    struct usb_device *usb_dev = interface_to_usbdev(intf);
    unsigned char threshold = (unsigned char)simple_strtoul(buf, NULL, 10);
    struct razer_report report = razer_chroma_misc_set_low_battery_threshold(threshold);
    
    razer_send_payload(usb_dev, &report);
    return count;
}

/**
 * Write device file "set_key_row"
 *
 * Writes the colour segments on the mouse.
 */
static ssize_t razer_attr_write_set_key_row(struct device *dev, struct device_attribute *attr, const char *buf, size_t count)
{
    struct usb_interface *intf = to_usb_interface(dev->parent);
    struct usb_device *usb_dev = interface_to_usbdev(intf);
    
    struct razer_report report;
    size_t offset = 0;
    unsigned char row_id;
    unsigned char start_col;
    unsigned char stop_col;
    unsigned char row_length;
    
    //printk(KERN_ALERT "razermouse: Total count: %d\n", (unsigned char)count);
  
    while(offset < count)
    {
        if(offset + 3 > count)
        {
            printk(KERN_ALERT "razermouse: Wrong Amount of data provided: Should be ROW_ID, START_COL, STOP_COL, N_RGB\n");
            break;
        }
        
        row_id = buf[offset++];
        start_col = buf[offset++];
        stop_col = buf[offset++];
        row_length = ((stop_col+1) - start_col) * 3;
        
        // printk(KERN_ALERT "razermouse: Row ID: %d, Start: %d, Stop: %d, row length: %d\n", row_id, start_col, stop_col, row_length);
        
        // Mouse only has 1 row, row0 (pseudo row as the command actaully doesnt take rows)
        if(row_id != 0)
        {
            printk(KERN_ALERT "razermouse: Row ID must be 0\n");
            break;
        }
        
        if(start_col > stop_col)
        {
            printk(KERN_ALERT "razermouse: Start column is greater than end column\n");
            break;
        }
        
        if(offset + row_length > count)
        {
            printk(KERN_ALERT "razermouse: Not enough RGB to fill row\n");
            break;
        }
        
        // Offset now at beginning of RGB data
        report = razer_chroma_misc_one_row_set_custom_frame(start_col, stop_col, (unsigned char*)&buf[offset]);
        razer_send_payload(usb_dev, &report);
        
        // *3 as its 3 bytes per col (RGB)
        offset += row_length;
    }


    return count;
}

/**
 * Write device file "device_mode"
 */
static ssize_t razer_attr_write_device_mode(struct device *dev, struct device_attribute *attr, const char *buf, size_t count)
{
    struct usb_interface *intf = to_usb_interface(dev->parent);
    struct usb_device *usb_dev = interface_to_usbdev(intf);
    struct razer_report report;
    
    if(count == 2)
    {
        report = razer_chroma_standard_set_device_mode(buf[0], buf[1]);
        
        switch(usb_dev->descriptor.idProduct) {
            case USB_DEVICE_ID_RAZER_NAGA_HEX_V2:
            case USB_DEVICE_ID_RAZER_DEATHADDER_ELITE:
                report.transaction_id.id = 0x3f;
                break;
        }
        
        razer_send_payload(usb_dev, &report);
    } else {
        printk(KERN_WARNING "razerkbd: Device mode only takes 2 bytes.");
    }

    return count;
}

/**
 * Read device file "device_mode"
 *
 * Returns a string
 */
static ssize_t razer_attr_read_device_mode(struct device *dev, struct device_attribute *attr, char *buf)
{
    struct usb_interface *intf = to_usb_interface(dev->parent);
    struct usb_device *usb_dev = interface_to_usbdev(intf);
    struct razer_report report = razer_chroma_standard_get_device_mode();
    struct razer_report response;
    
    switch(usb_dev->descriptor.idProduct) {
        case USB_DEVICE_ID_RAZER_NAGA_HEX_V2:
        case USB_DEVICE_ID_RAZER_DEATHADDER_ELITE:
            report.transaction_id.id = 0x3f;
            break;
    }
    
    response = razer_send_payload(usb_dev, &report);
    
    return sprintf(buf, "%d:%d\n", response.arguments[0], response.arguments[1]);
}

/**
 * Read device file "scroll_led_brightness"
 */
static ssize_t razer_attr_read_scroll_led_brightness(struct device *dev, struct device_attribute *attr, char *buf)
{
    struct usb_interface *intf = to_usb_interface(dev->parent);
    struct usb_device *usb_dev = interface_to_usbdev(intf);
    struct razer_report report = razer_chroma_standard_get_led_brightness(VARSTORE, SCROLL_WHEEL_LED);
    struct razer_report response;
    
    switch(usb_dev->descriptor.idProduct) {
        case USB_DEVICE_ID_RAZER_NAGA_HEX_V2:
            report = razer_chroma_standard_get_led_brightness(VARSTORE, SCROLL_WHEEL_LED);
            report.transaction_id.id = 0x3F;
            break;

        case USB_DEVICE_ID_RAZER_DEATHADDER_ELITE:
            report = razer_chroma_extended_matrix_get_brightness(VARSTORE, SCROLL_WHEEL_LED);
            report.transaction_id.id = 0x3F;
            break;

        default:
            report = razer_chroma_standard_get_led_brightness(VARSTORE, SCROLL_WHEEL_LED);
            break;
    }
    
    response = razer_send_payload(usb_dev, &report);

    return sprintf(buf, "%d\n", response.arguments[2]);
}

/**
 * Write device file "scroll_led_brightness"
 */
static ssize_t razer_attr_write_scroll_led_brightness(struct device *dev, struct device_attribute *attr, const char *buf, size_t count)
{
    struct usb_interface *intf = to_usb_interface(dev->parent);
    struct usb_device *usb_dev = interface_to_usbdev(intf);
    unsigned char brightness = (unsigned char)simple_strtoul(buf, NULL, 10);
    struct razer_report report;
    
    switch(usb_dev->descriptor.idProduct) {
        case USB_DEVICE_ID_RAZER_NAGA_HEX_V2:
            report = razer_chroma_standard_set_led_brightness(VARSTORE, SCROLL_WHEEL_LED, brightness);
            report.transaction_id.id = 0x3F;
            break;

        case USB_DEVICE_ID_RAZER_DEATHADDER_ELITE:
            report = razer_chroma_extended_matrix_brightness(VARSTORE, SCROLL_WHEEL_LED, brightness);
            report.transaction_id.id = 0x3F;
            break;

        default:
            report = razer_chroma_standard_set_led_brightness(VARSTORE, SCROLL_WHEEL_LED, brightness);
            break;
    }
    
    razer_send_payload(usb_dev, &report);
    
    return count;
}

/**
 * Read device file "logo_led_brightness"
 */
static ssize_t razer_attr_read_logo_led_brightness(struct device *dev, struct device_attribute *attr, char *buf)
{
    struct usb_interface *intf = to_usb_interface(dev->parent);
    struct usb_device *usb_dev = interface_to_usbdev(intf);
    struct razer_report report;
    struct razer_report response;
    
    switch(usb_dev->descriptor.idProduct) {
        case USB_DEVICE_ID_RAZER_NAGA_HEX_V2:
            report = razer_chroma_standard_get_led_brightness(VARSTORE, LOGO_LED);
            report.transaction_id.id = 0x3F;
            break;

        case USB_DEVICE_ID_RAZER_DEATHADDER_ELITE:
            report = razer_chroma_extended_matrix_get_brightness(VARSTORE, LOGO_LED);
            report.transaction_id.id = 0x3F;
            break;

        default:
            report = razer_chroma_standard_get_led_brightness(VARSTORE, LOGO_LED);
            break;
    }
    
    response = razer_send_payload(usb_dev, &report);

    return sprintf(buf, "%d\n", response.arguments[2]);
}

/**
 * Write device file "scroll_led_brightness"
 */
static ssize_t razer_attr_write_logo_led_brightness(struct device *dev, struct device_attribute *attr, const char *buf, size_t count)
{
    struct usb_interface *intf = to_usb_interface(dev->parent);
    struct usb_device *usb_dev = interface_to_usbdev(intf);
    unsigned char brightness = (unsigned char)simple_strtoul(buf, NULL, 10);
    struct razer_report report;
    
    switch(usb_dev->descriptor.idProduct) {
        case USB_DEVICE_ID_RAZER_NAGA_HEX_V2:
            report = razer_chroma_standard_set_led_brightness(VARSTORE, LOGO_LED, brightness);
            report.transaction_id.id = 0x3F;
            break;

        case USB_DEVICE_ID_RAZER_DEATHADDER_ELITE:
            report = razer_chroma_extended_matrix_brightness(VARSTORE, LOGO_LED, brightness);
            report.transaction_id.id = 0x3F;
            break;

        default:
            report = razer_chroma_standard_set_led_brightness(VARSTORE, LOGO_LED, brightness);
            break;
    }
    
    razer_send_payload(usb_dev, &report);
    
    return count;
}

/**
 * Write device file "scroll_led_state"
 */
static ssize_t razer_attr_write_scroll_led_state(struct device *dev, struct device_attribute *attr, const char *buf, size_t count)
{
    struct usb_interface *intf = to_usb_interface(dev->parent);
    struct usb_device *usb_dev = interface_to_usbdev(intf);
    unsigned char enabled = (unsigned char)simple_strtoul(buf, NULL, 10);    
    struct razer_report report = razer_chroma_standard_set_led_state(VARSTORE, LOGO_LED, enabled);
    report.transaction_id.id = 0x3F;

    razer_send_payload(usb_dev, &report);

    return count;
}

/**
 * Read device file "scroll_led_state"
 */
static ssize_t razer_attr_read_scroll_led_state(struct device *dev, struct device_attribute *attr, char *buf)
{
    struct usb_interface *intf = to_usb_interface(dev->parent);
    struct usb_device *usb_dev = interface_to_usbdev(intf);
    struct razer_report report = razer_chroma_standard_get_led_state(VARSTORE, SCROLL_WHEEL_LED);
    struct razer_report response;
    report.transaction_id.id = 0x3F;

    response = razer_send_payload(usb_dev, &report);
    return sprintf(buf, "%d\n", response.arguments[2]);
}

/**
 * Write device file "logo_led_state"
 */
static ssize_t razer_attr_write_logo_led_state(struct device *dev, struct device_attribute *attr, const char *buf, size_t count)
{
    struct usb_interface *intf = to_usb_interface(dev->parent);
    struct usb_device *usb_dev = interface_to_usbdev(intf);
    unsigned char enabled = (unsigned char)simple_strtoul(buf, NULL, 10);    
    struct razer_report report = razer_chroma_standard_set_led_state(VARSTORE, LOGO_LED, enabled);
    report.transaction_id.id = 0x3F;

    razer_send_payload(usb_dev, &report);

    return count;
}

/**
 * Read device file "logo_led_state"
 */
static ssize_t razer_attr_read_logo_led_state(struct device *dev, struct device_attribute *attr, char *buf)
{
    struct usb_interface *intf = to_usb_interface(dev->parent);
    struct usb_device *usb_dev = interface_to_usbdev(intf);
    struct razer_report report = razer_chroma_standard_get_led_state(VARSTORE, LOGO_LED);
    struct razer_report response;
    report.transaction_id.id = 0x3F;
    response = razer_send_payload(usb_dev, &report);

    return sprintf(buf, "%d\n", response.arguments[2]);
}

/**
 * Write device file "scroll_led_rgb"
 */
static ssize_t razer_attr_write_scroll_led_rgb(struct device *dev, struct device_attribute *attr, const char *buf, size_t count)
{
    struct usb_interface *intf = to_usb_interface(dev->parent);
    struct usb_device *usb_dev = interface_to_usbdev(intf);
    struct razer_report report;

    if(count == 3)
    {
        report = razer_chroma_standard_set_led_rgb(VARSTORE, SCROLL_WHEEL_LED, (struct razer_rgb*)&buf[0]);
        report.transaction_id.id = 0x3F;
        razer_send_payload(usb_dev, &report);
    } else {
        printk(KERN_WARNING "razermouse: Scroll wheel LED mode only accepts RGB (3byte)");
    }

    return count;
}

/**
 * Read device file "scroll_led_rgb"
 */
static ssize_t razer_attr_read_scroll_led_rgb(struct device *dev, struct device_attribute *attr, char *buf)
{
    struct usb_interface *intf = to_usb_interface(dev->parent);
    struct usb_device *usb_dev = interface_to_usbdev(intf);
    struct razer_report report = razer_chroma_standard_get_led_rgb(VARSTORE, SCROLL_WHEEL_LED);
    struct razer_report response;
    report.transaction_id.id = 0x3F;
    response = razer_send_payload(usb_dev, &report);


    return sprintf(buf, "%u%u%u\n", response.arguments[2], response.arguments[3], response.arguments[4]);
}

/**
 * Write device file "logo_led_rgb"
 */
static ssize_t razer_attr_write_logo_led_rgb(struct device *dev, struct device_attribute *attr, const char *buf, size_t count)
{
    struct usb_interface *intf = to_usb_interface(dev->parent);
    struct usb_device *usb_dev = interface_to_usbdev(intf);
    struct razer_report report;

    if(count == 3)
    {
        report = razer_chroma_standard_set_led_rgb(VARSTORE, LOGO_LED, (struct razer_rgb*)&buf[0]);
        report.transaction_id.id = 0x3F;
        razer_send_payload(usb_dev, &report);
    } else {
        printk(KERN_WARNING "razermouse: Scroll wheel LED mode only accepts RGB (3byte)");
    }

    return count;
}

/**
 * Read device file "logo_led_rgb"
 */
static ssize_t razer_attr_read_logo_led_rgb(struct device *dev, struct device_attribute *attr, char *buf)
{
    struct usb_interface *intf = to_usb_interface(dev->parent);
    struct usb_device *usb_dev = interface_to_usbdev(intf);
    struct razer_report report = razer_chroma_standard_get_led_rgb(VARSTORE, LOGO_LED);
    struct razer_report response;
    
    report.transaction_id.id = 0x3F;
    response = razer_send_payload(usb_dev, &report);


    return sprintf(buf, "%u%u%u\n", response.arguments[2], response.arguments[3], response.arguments[4]);
}

/**
 * Write device file "scroll_led_effect"
 */
static ssize_t razer_attr_write_scroll_led_effect(struct device *dev, struct device_attribute *attr, const char *buf, size_t count)
{
    struct usb_interface *intf = to_usb_interface(dev->parent);
    struct usb_device *usb_dev = interface_to_usbdev(intf);
    unsigned char effect = (unsigned char)simple_strtoul(buf, NULL, 10);
    struct razer_report report = razer_chroma_standard_set_led_effect(VARSTORE, SCROLL_WHEEL_LED, effect);
    report.transaction_id.id = 0x3F;
    
    razer_send_payload(usb_dev, &report);

    return count;
}

/**
 * Read device file "scroll_led_effect"
 */
static ssize_t razer_attr_read_scroll_led_effect(struct device *dev, struct device_attribute *attr, char *buf)
{
    struct usb_interface *intf = to_usb_interface(dev->parent);
    struct usb_device *usb_dev = interface_to_usbdev(intf);
    struct razer_report report = razer_chroma_standard_get_led_effect(VARSTORE, SCROLL_WHEEL_LED);
    struct razer_report response;
    report.transaction_id.id = 0x3F;
    response = razer_send_payload(usb_dev, &report);

    return sprintf(buf, "%d\n", response.arguments[2]);
}

/**
 * Write device file "logo_led_effect"
 */
static ssize_t razer_attr_write_logo_led_effect(struct device *dev, struct device_attribute *attr, const char *buf, size_t count)
{
    struct usb_interface *intf = to_usb_interface(dev->parent);
    struct usb_device *usb_dev = interface_to_usbdev(intf);
    unsigned char effect = (unsigned char)simple_strtoul(buf, NULL, 10);
    struct razer_report report = razer_chroma_standard_set_led_effect(VARSTORE, LOGO_LED, effect);
    report.transaction_id.id = 0x3F;
    
    razer_send_payload(usb_dev, &report);

    return count;
}

/**
 * Read device file "logo_led_effect"
 */
static ssize_t razer_attr_read_logo_led_effect(struct device *dev, struct device_attribute *attr, char *buf)
{
    struct usb_interface *intf = to_usb_interface(dev->parent);
    struct usb_device *usb_dev = interface_to_usbdev(intf);
    struct razer_report report = razer_chroma_standard_get_led_effect(VARSTORE, LOGO_LED);
    struct razer_report response;
    
    report.transaction_id.id = 0x3F;
    response = razer_send_payload(usb_dev, &report);

    return sprintf(buf, "%d\n", response.arguments[2]);
}

/**
 * Write device file "mode_spectrum" (for extended mouse matrix effects)
 *
 * Spectrum effect mode is activated whenever the file is written to
 */
static ssize_t razer_attr_write_scroll_mode_spectrum(struct device *dev, struct device_attribute *attr, const char *buf, size_t count)
{
    struct usb_interface *intf = to_usb_interface(dev->parent);
    struct usb_device *usb_dev = interface_to_usbdev(intf);
    struct razer_report report;
    
    switch(usb_dev->descriptor.idProduct) {
        case USB_DEVICE_ID_RAZER_NAGA_HEX_V2:
            report = razer_chroma_mouse_extended_matrix_effect_spectrum(VARSTORE, SCROLL_WHEEL_LED);
            break;

        case USB_DEVICE_ID_RAZER_DEATHADDER_ELITE:
            report = razer_chroma_extended_matrix_effect_spectrum(VARSTORE, SCROLL_WHEEL_LED);
            break;
    }
    
    report.transaction_id.id = 0x3f;
    
    razer_send_payload(usb_dev, &report);
    
    return count;
}

/**
 * Write device file "mode_reactive" (for extended mouse matrix effects)
 *
 * Sets reactive mode when this file is written to. A speed byte and 3 RGB bytes should be written
 */
static ssize_t razer_attr_write_scroll_mode_reactive(struct device *dev, struct device_attribute *attr, const char *buf, size_t count)
{
    struct usb_interface *intf = to_usb_interface(dev->parent);
    struct usb_device *usb_dev = interface_to_usbdev(intf);
    struct razer_report report;
    
    if(count == 4)
    {
        unsigned char speed = (unsigned char)buf[0];
        
        switch(usb_dev->descriptor.idProduct) {
            case USB_DEVICE_ID_RAZER_NAGA_HEX_V2:
                report = razer_chroma_mouse_extended_matrix_effect_reactive(VARSTORE, SCROLL_WHEEL_LED, speed, (struct razer_rgb*)&buf[1]);
                break;

            case USB_DEVICE_ID_RAZER_DEATHADDER_ELITE:
                report = razer_chroma_extended_matrix_effect_reactive(VARSTORE, SCROLL_WHEEL_LED, speed, (struct razer_rgb*)&buf[1]);
                break;
        }
        
        report.transaction_id.id = 0x3f;
        
        razer_send_payload(usb_dev, &report);
        
    } else {
        printk(KERN_WARNING "razermouse: Reactive only accepts Speed, RGB (4byte)");
    }
    return count;
}

/**
 * Write device file "mode_breath" (for extended mouse matrix effects)
 *
 * Sets breathing mode by writing 1, 3 or 6 bytes
 */
static ssize_t razer_attr_write_scroll_mode_breath(struct device *dev, struct device_attribute *attr, const char *buf, size_t count)
{
    struct usb_interface *intf = to_usb_interface(dev->parent);
    struct usb_device *usb_dev = interface_to_usbdev(intf);
    struct razer_report report;
     // TODO refactor main breathing matrix function, add in LED ID field and this nastyness goes away too!
    
    switch(usb_dev->descriptor.idProduct) {
        case USB_DEVICE_ID_RAZER_NAGA_HEX_V2:
            switch(count)
            {
                case 3: // Single colour mode
                    report = razer_chroma_mouse_extended_matrix_effect_breathing_single(VARSTORE, SCROLL_WHEEL_LED, (struct razer_rgb*)&buf[0]);
                    break;
                
                case 6: // Dual colour mode
                    report = razer_chroma_mouse_extended_matrix_effect_breathing_dual(VARSTORE, SCROLL_WHEEL_LED, (struct razer_rgb*)&buf[0], (struct razer_rgb*)&buf[3]);
                    break;
                
                default: // "Random" colour mode
                    report = razer_chroma_mouse_extended_matrix_effect_breathing_random(VARSTORE, SCROLL_WHEEL_LED);
                    break;
            }
            break;

        case USB_DEVICE_ID_RAZER_DEATHADDER_ELITE:
            switch(count)
            {
                case 3: // Single colour mode
                    report = razer_chroma_extended_matrix_effect_breathing_single(VARSTORE, SCROLL_WHEEL_LED, (struct razer_rgb*)&buf[0]);
                    break;
                
                case 6: // Dual colour mode
                    report = razer_chroma_extended_matrix_effect_breathing_dual(VARSTORE, SCROLL_WHEEL_LED, (struct razer_rgb*)&buf[0], (struct razer_rgb*)&buf[3]);
                    break;
                
                default: // "Random" colour mode
                    report = razer_chroma_extended_matrix_effect_breathing_random(VARSTORE, SCROLL_WHEEL_LED);
                    break;
            }
            break;
    }

    report.transaction_id.id = 0x3f;
    razer_send_payload(usb_dev, &report);
    
    return count;
}

/**
 * Write device file "mode_static" (for extended mouse matrix effects)
 *
 * Set the mouse to static mode when 3 RGB bytes are written
 */
static ssize_t razer_attr_write_scroll_mode_static(struct device *dev, struct device_attribute *attr, const char *buf, size_t count)
{
    struct usb_interface *intf = to_usb_interface(dev->parent);
    struct usb_device *usb_dev = interface_to_usbdev(intf);
    struct razer_report report;

    if(count == 3)
    {
        
        switch(usb_dev->descriptor.idProduct) {
            case USB_DEVICE_ID_RAZER_NAGA_HEX_V2:
                report = razer_chroma_mouse_extended_matrix_effect_static(VARSTORE, SCROLL_WHEEL_LED, (struct razer_rgb*)&buf[0]);
                break;

            case USB_DEVICE_ID_RAZER_DEATHADDER_ELITE:
                report = razer_chroma_extended_matrix_effect_static(VARSTORE, SCROLL_WHEEL_LED, (struct razer_rgb*)&buf[0]);
                break;
        }
        
        report.transaction_id.id = 0x3f;
        
        razer_send_payload(usb_dev, &report);
    } else {
        printk(KERN_WARNING "razermouse: Static mode only accepts RGB (3byte)");
    }

    return count;
}

/**
 * Write device file "mode_none" (for extended mouse matrix effects)
 *
 * No effect is activated whenever this file is written to
 */
static ssize_t razer_attr_write_scroll_mode_none(struct device *dev, struct device_attribute *attr, const char *buf, size_t count)
{
    struct usb_interface *intf = to_usb_interface(dev->parent);
    struct usb_device *usb_dev = interface_to_usbdev(intf);
    struct razer_report report;
    
    switch(usb_dev->descriptor.idProduct) {
        case USB_DEVICE_ID_RAZER_NAGA_HEX_V2:
            report = razer_chroma_mouse_extended_matrix_effect_none(VARSTORE, SCROLL_WHEEL_LED);
            break;

        case USB_DEVICE_ID_RAZER_DEATHADDER_ELITE:
            report = razer_chroma_extended_matrix_effect_none(VARSTORE, SCROLL_WHEEL_LED);
            break;
    }
    
    report.transaction_id.id = 0x3f;
    
    razer_send_payload(usb_dev, &report);
    return count;
}

/**
 * Write device file "mode_spectrum" (for extended mouse matrix effects)
 *
 * Spectrum effect mode is activated whenever the file is written to
 */
static ssize_t razer_attr_write_logo_mode_spectrum(struct device *dev, struct device_attribute *attr, const char *buf, size_t count)
{
    struct usb_interface *intf = to_usb_interface(dev->parent);
    struct usb_device *usb_dev = interface_to_usbdev(intf);
    struct razer_report report;
    
    switch(usb_dev->descriptor.idProduct) {
        case USB_DEVICE_ID_RAZER_NAGA_HEX_V2:
            report = razer_chroma_mouse_extended_matrix_effect_spectrum(VARSTORE, LOGO_LED);
            break;

        case USB_DEVICE_ID_RAZER_DEATHADDER_ELITE:
            report = razer_chroma_extended_matrix_effect_spectrum(VARSTORE, LOGO_LED);
            break;
    }
    
    report.transaction_id.id = 0x3f;
    
    razer_send_payload(usb_dev, &report);
    
    return count;
}

/**
 * Write device file "mode_reactive" (for extended mouse matrix effects)
 *
 * Sets reactive mode when this file is written to. A speed byte and 3 RGB bytes should be written
 */
static ssize_t razer_attr_write_logo_mode_reactive(struct device *dev, struct device_attribute *attr, const char *buf, size_t count)
{
    struct usb_interface *intf = to_usb_interface(dev->parent);
    struct usb_device *usb_dev = interface_to_usbdev(intf);
    struct razer_report report;
    
    if(count == 4)
    {
        unsigned char speed = (unsigned char)buf[0];
        
        switch(usb_dev->descriptor.idProduct) {
            case USB_DEVICE_ID_RAZER_NAGA_HEX_V2:
                report = razer_chroma_mouse_extended_matrix_effect_reactive(VARSTORE, LOGO_LED, speed, (struct razer_rgb*)&buf[1]);
                break;

            case USB_DEVICE_ID_RAZER_DEATHADDER_ELITE:
                report = razer_chroma_extended_matrix_effect_reactive(VARSTORE, LOGO_LED, speed, (struct razer_rgb*)&buf[1]);
                break;
        }
        
        report.transaction_id.id = 0x3f;
        
        razer_send_payload(usb_dev, &report);
        
    } else {
        printk(KERN_WARNING "razermouse: Reactive only accepts Speed, RGB (4byte)");
    }
    return count;
}

/**
 * Write device file "mode_breath" (for extended mouse matrix effects)
 *
 * Sets breathing mode by writing 1, 3 or 6 bytes
 */
static ssize_t razer_attr_write_logo_mode_breath(struct device *dev, struct device_attribute *attr, const char *buf, size_t count)
{
    struct usb_interface *intf = to_usb_interface(dev->parent);
    struct usb_device *usb_dev = interface_to_usbdev(intf);
    struct razer_report report;
    // TODO refactor main breathing matrix function, add in LED ID field and this nastyness goes away too!
    
    switch(usb_dev->descriptor.idProduct) {
        case USB_DEVICE_ID_RAZER_NAGA_HEX_V2:
            switch(count)
            {
                case 3: // Single colour mode
                    report = razer_chroma_mouse_extended_matrix_effect_breathing_single(VARSTORE, LOGO_LED, (struct razer_rgb*)&buf[0]);
                    break;
                
                case 6: // Dual colour mode
                    report = razer_chroma_mouse_extended_matrix_effect_breathing_dual(VARSTORE, LOGO_LED, (struct razer_rgb*)&buf[0], (struct razer_rgb*)&buf[3]);
                    break;
                
                default: // "Random" colour mode
                    report = razer_chroma_mouse_extended_matrix_effect_breathing_random(VARSTORE, LOGO_LED);
                    break;
            }
            break;

        case USB_DEVICE_ID_RAZER_DEATHADDER_ELITE:
            switch(count)
            {
                case 3: // Single colour mode
                    report = razer_chroma_extended_matrix_effect_breathing_single(VARSTORE, LOGO_LED, (struct razer_rgb*)&buf[0]);
                    break;
                
                case 6: // Dual colour mode
                    report = razer_chroma_extended_matrix_effect_breathing_dual(VARSTORE, LOGO_LED, (struct razer_rgb*)&buf[0], (struct razer_rgb*)&buf[3]);
                    break;
                
                default: // "Random" colour mode
                    report = razer_chroma_extended_matrix_effect_breathing_random(VARSTORE, LOGO_LED);
                    break;
            }
            break;
    }

    report.transaction_id.id = 0x3f;
    razer_send_payload(usb_dev, &report);
    
    return count;
}

/**
 * Write device file "mode_static" (for extended mouse matrix effects)
 *
 * Set the mouse to static mode when 3 RGB bytes are written
 */
static ssize_t razer_attr_write_logo_mode_static(struct device *dev, struct device_attribute *attr, const char *buf, size_t count)
{
    struct usb_interface *intf = to_usb_interface(dev->parent);
    struct usb_device *usb_dev = interface_to_usbdev(intf);
    struct razer_report report;

    if(count == 3)
    {
        switch(usb_dev->descriptor.idProduct) {
            case USB_DEVICE_ID_RAZER_NAGA_HEX_V2:
                report = razer_chroma_mouse_extended_matrix_effect_static(VARSTORE, LOGO_LED, (struct razer_rgb*)&buf[0]);
                break;

            case USB_DEVICE_ID_RAZER_DEATHADDER_ELITE:
                report = razer_chroma_extended_matrix_effect_static(VARSTORE, LOGO_LED, (struct razer_rgb*)&buf[0]);
                break;
        }
        
        report.transaction_id.id = 0x3f;
        
        razer_send_payload(usb_dev, &report);
    } else {
        printk(KERN_WARNING "razermouse: Static mode only accepts RGB (3byte)");
    }

    return count;
}

/**
 * Write device file "mode_none" (for extended mouse matrix effects)
 *
 * No effect is activated whenever this file is written to
 */
static ssize_t razer_attr_write_logo_mode_none(struct device *dev, struct device_attribute *attr, const char *buf, size_t count)
{
    struct usb_interface *intf = to_usb_interface(dev->parent);
    struct usb_device *usb_dev = interface_to_usbdev(intf);
    struct razer_report report;
    
    switch(usb_dev->descriptor.idProduct) {
        case USB_DEVICE_ID_RAZER_NAGA_HEX_V2:
            report = razer_chroma_mouse_extended_matrix_effect_none(VARSTORE, LOGO_LED);
            break;

        case USB_DEVICE_ID_RAZER_DEATHADDER_ELITE:
            report = razer_chroma_extended_matrix_effect_none(VARSTORE, LOGO_LED);
            break;
    }
    
    report.transaction_id.id = 0x3f;
    
    razer_send_payload(usb_dev, &report);
    return count;
}


/**
 * Set up the device driver files
 *
 * Read-only is  0444
 * Write-only is 0220
 * Read/write is 0664
 */

static DEVICE_ATTR(version,                   0440, razer_attr_read_version,               NULL);
static DEVICE_ATTR(firmware_version,          0440, razer_attr_read_get_firmware_version,  NULL);
static DEVICE_ATTR(test,                      0220, NULL,                                  razer_attr_write_test);
static DEVICE_ATTR(poll_rate,                 0660, razer_attr_read_poll_rate,             razer_attr_write_poll_rate);
static DEVICE_ATTR(dpi,                       0660, razer_attr_read_mouse_dpi,             razer_attr_write_mouse_dpi);
                                                                                           
static DEVICE_ATTR(device_type,               0440, razer_attr_read_device_type,           NULL);
static DEVICE_ATTR(device_mode,               0660, razer_attr_read_device_mode,           razer_attr_write_device_mode);
static DEVICE_ATTR(device_serial,             0440, razer_attr_read_get_serial,            NULL);
static DEVICE_ATTR(device_idle_time,          0220, NULL,                                  razer_attr_write_set_idle_time);
                                                                                           
static DEVICE_ATTR(charge_level,              0440, razer_attr_read_get_battery,           NULL);
static DEVICE_ATTR(charge_status,             0440, razer_attr_read_is_charging,           NULL);
static DEVICE_ATTR(charge_effect,             0220, NULL,                                  razer_attr_write_set_charging_effect);
static DEVICE_ATTR(charge_colour,             0220, NULL,                                  razer_attr_write_set_charging_colour);
static DEVICE_ATTR(charge_low_threshold,      0220, NULL,                                  razer_attr_write_set_low_battery_threshold);
                                                                                           
static DEVICE_ATTR(matrix_brightness,         0660, razer_attr_read_set_brightness,        razer_attr_write_set_brightness);
static DEVICE_ATTR(matrix_custom_frame,       0220, NULL,                                  razer_attr_write_set_key_row);
static DEVICE_ATTR(matrix_effect_none,        0220, NULL,                                  razer_attr_write_mode_none);   // Matrix
static DEVICE_ATTR(matrix_effect_custom,      0220, NULL,                                  razer_attr_write_mode_custom);   // Matrix
static DEVICE_ATTR(matrix_effect_static,      0220, NULL,                                  razer_attr_write_mode_static);   // Matrix
static DEVICE_ATTR(matrix_effect_wave,        0220, NULL,                                  razer_attr_write_mode_wave);   // Matrix
static DEVICE_ATTR(matrix_effect_spectrum,    0220, NULL,                                  razer_attr_write_mode_spectrum);   // Matrix
static DEVICE_ATTR(matrix_effect_reactive,    0220, NULL,                                  razer_attr_write_mode_reactive);   // Matrix
static DEVICE_ATTR(matrix_effect_breath,      0220, NULL,                                  razer_attr_write_mode_breath);   // Matrix


static DEVICE_ATTR(scroll_led_brightness,     0660, razer_attr_read_scroll_led_brightness, razer_attr_write_scroll_led_brightness); 
// For old-school led commands
static DEVICE_ATTR(scroll_led_state,          0660, razer_attr_read_scroll_led_state,      razer_attr_write_scroll_led_state); 
static DEVICE_ATTR(scroll_led_rgb,            0660, razer_attr_read_scroll_led_rgb,        razer_attr_write_scroll_led_rgb);
static DEVICE_ATTR(scroll_led_effect,         0660, razer_attr_read_scroll_led_effect,     razer_attr_write_scroll_led_effect);
// For "extended" matrix effects
static DEVICE_ATTR(scroll_matrix_effect_spectrum,    0220, NULL,                           razer_attr_write_scroll_mode_spectrum);
static DEVICE_ATTR(scroll_matrix_effect_reactive,    0220, NULL,                           razer_attr_write_scroll_mode_reactive);
static DEVICE_ATTR(scroll_matrix_effect_breath,      0220, NULL,                           razer_attr_write_scroll_mode_breath);
static DEVICE_ATTR(scroll_matrix_effect_static,      0220, NULL,                           razer_attr_write_scroll_mode_static);
static DEVICE_ATTR(scroll_matrix_effect_none,        0220, NULL,                           razer_attr_write_scroll_mode_none);

static DEVICE_ATTR(logo_led_brightness,       0660, razer_attr_read_logo_led_brightness,   razer_attr_write_logo_led_brightness); 
// For old-school led commands
static DEVICE_ATTR(logo_led_state,            0660, razer_attr_read_logo_led_state,        razer_attr_write_logo_led_state); 
static DEVICE_ATTR(logo_led_rgb,              0660, razer_attr_read_logo_led_rgb,          razer_attr_write_logo_led_rgb);
static DEVICE_ATTR(logo_led_effect,           0660, razer_attr_read_logo_led_effect,       razer_attr_write_logo_led_effect);
// For "extended" matrix effects
static DEVICE_ATTR(logo_matrix_effect_spectrum,    0220, NULL,                             razer_attr_write_logo_mode_spectrum);
static DEVICE_ATTR(logo_matrix_effect_reactive,    0220, NULL,                             razer_attr_write_logo_mode_reactive);
static DEVICE_ATTR(logo_matrix_effect_breath,      0220, NULL,                             razer_attr_write_logo_mode_breath);
static DEVICE_ATTR(logo_matrix_effect_static,      0220, NULL,                             razer_attr_write_logo_mode_static);
static DEVICE_ATTR(logo_matrix_effect_none,        0220, NULL,                             razer_attr_write_logo_mode_none);




/**
 * Probe method is ran whenever a device is binded to the driver
 */
static int razer_mouse_probe(struct hid_device *hdev, const struct hid_device_id *id)
{
    int retval = 0;
    struct usb_interface *intf = to_usb_interface(hdev->dev.parent);
    struct usb_device *usb_dev = interface_to_usbdev(intf);
    struct razer_mouse_device *dev = NULL;

    dev = kzalloc(sizeof(struct razer_mouse_device), GFP_KERNEL);
    
    if(dev == NULL) {
        dev_err(&intf->dev, "out of memory\n");
        retval = -ENOMEM;
        goto exit;
    }
    
    if(intf->cur_altsetting->desc.bInterfaceProtocol == USB_INTERFACE_PROTOCOL_MOUSE)
    {
<<<<<<< HEAD
        CREATE_DEVICE_FILE(&hdev->dev, &dev_attr_version);
        CREATE_DEVICE_FILE(&hdev->dev, &dev_attr_test);
        CREATE_DEVICE_FILE(&hdev->dev, &dev_attr_firmware_version);
        CREATE_DEVICE_FILE(&hdev->dev, &dev_attr_device_type);
        CREATE_DEVICE_FILE(&hdev->dev, &dev_attr_device_serial);
        CREATE_DEVICE_FILE(&hdev->dev, &dev_attr_device_mode);
        
        switch(usb_dev->descriptor.idProduct)
        {
            case USB_DEVICE_ID_RAZER_DEATHADDER_ELITE:
                CREATE_DEVICE_FILE(&hdev->dev, &dev_attr_poll_rate);
                CREATE_DEVICE_FILE(&hdev->dev, &dev_attr_dpi);
                CREATE_DEVICE_FILE(&hdev->dev, &dev_attr_logo_led_brightness);
                CREATE_DEVICE_FILE(&hdev->dev, &dev_attr_logo_matrix_effect_spectrum);
                CREATE_DEVICE_FILE(&hdev->dev, &dev_attr_logo_matrix_effect_reactive);
                CREATE_DEVICE_FILE(&hdev->dev, &dev_attr_logo_matrix_effect_breath);
                CREATE_DEVICE_FILE(&hdev->dev, &dev_attr_logo_matrix_effect_static);
                CREATE_DEVICE_FILE(&hdev->dev, &dev_attr_logo_matrix_effect_none);
                CREATE_DEVICE_FILE(&hdev->dev, &dev_attr_scroll_led_brightness);
                CREATE_DEVICE_FILE(&hdev->dev, &dev_attr_scroll_matrix_effect_spectrum);
                CREATE_DEVICE_FILE(&hdev->dev, &dev_attr_scroll_matrix_effect_reactive);
                CREATE_DEVICE_FILE(&hdev->dev, &dev_attr_scroll_matrix_effect_breath);
                CREATE_DEVICE_FILE(&hdev->dev, &dev_attr_scroll_matrix_effect_static);
                CREATE_DEVICE_FILE(&hdev->dev, &dev_attr_scroll_matrix_effect_none);
                break;

            case USB_DEVICE_ID_RAZER_NAGA_HEX_V2:
                CREATE_DEVICE_FILE(&hdev->dev, &dev_attr_poll_rate);
                CREATE_DEVICE_FILE(&hdev->dev, &dev_attr_dpi);
                CREATE_DEVICE_FILE(&hdev->dev, &dev_attr_matrix_brightness);
                CREATE_DEVICE_FILE(&hdev->dev, &dev_attr_matrix_effect_spectrum);
                CREATE_DEVICE_FILE(&hdev->dev, &dev_attr_matrix_effect_reactive);
                CREATE_DEVICE_FILE(&hdev->dev, &dev_attr_matrix_effect_breath);
                CREATE_DEVICE_FILE(&hdev->dev, &dev_attr_matrix_effect_static);
                CREATE_DEVICE_FILE(&hdev->dev, &dev_attr_matrix_effect_none);
                CREATE_DEVICE_FILE(&hdev->dev, &dev_attr_logo_led_brightness);
                CREATE_DEVICE_FILE(&hdev->dev, &dev_attr_logo_matrix_effect_spectrum);
                CREATE_DEVICE_FILE(&hdev->dev, &dev_attr_logo_matrix_effect_reactive);
                CREATE_DEVICE_FILE(&hdev->dev, &dev_attr_logo_matrix_effect_breath);
                CREATE_DEVICE_FILE(&hdev->dev, &dev_attr_logo_matrix_effect_static);
                CREATE_DEVICE_FILE(&hdev->dev, &dev_attr_logo_matrix_effect_none);
                CREATE_DEVICE_FILE(&hdev->dev, &dev_attr_scroll_led_brightness);
                CREATE_DEVICE_FILE(&hdev->dev, &dev_attr_scroll_matrix_effect_spectrum);
                CREATE_DEVICE_FILE(&hdev->dev, &dev_attr_scroll_matrix_effect_reactive);
                CREATE_DEVICE_FILE(&hdev->dev, &dev_attr_scroll_matrix_effect_breath);
                CREATE_DEVICE_FILE(&hdev->dev, &dev_attr_scroll_matrix_effect_static);
                CREATE_DEVICE_FILE(&hdev->dev, &dev_attr_scroll_matrix_effect_none);
                break;
            
            case USB_DEVICE_ID_RAZER_MAMBA_WIRELESS:
                CREATE_DEVICE_FILE(&hdev->dev, &dev_attr_charge_level);
                CREATE_DEVICE_FILE(&hdev->dev, &dev_attr_charge_status);
                CREATE_DEVICE_FILE(&hdev->dev, &dev_attr_charge_effect);
                CREATE_DEVICE_FILE(&hdev->dev, &dev_attr_charge_colour);
                CREATE_DEVICE_FILE(&hdev->dev, &dev_attr_charge_low_threshold);
                CREATE_DEVICE_FILE(&hdev->dev, &dev_attr_device_idle_time);
                CREATE_DEVICE_FILE(&hdev->dev, &dev_attr_dpi);
                CREATE_DEVICE_FILE(&hdev->dev, &dev_attr_matrix_effect_static);
                CREATE_DEVICE_FILE(&hdev->dev, &dev_attr_matrix_effect_wave);
                CREATE_DEVICE_FILE(&hdev->dev, &dev_attr_matrix_effect_custom);
                CREATE_DEVICE_FILE(&hdev->dev, &dev_attr_matrix_effect_spectrum);
                CREATE_DEVICE_FILE(&hdev->dev, &dev_attr_matrix_effect_reactive);
                CREATE_DEVICE_FILE(&hdev->dev, &dev_attr_matrix_effect_breath);
                CREATE_DEVICE_FILE(&hdev->dev, &dev_attr_matrix_effect_none);
                CREATE_DEVICE_FILE(&hdev->dev, &dev_attr_matrix_custom_frame);
                CREATE_DEVICE_FILE(&hdev->dev, &dev_attr_matrix_brightness);
                break;

            case USB_DEVICE_ID_RAZER_MAMBA_WIRED:
                CREATE_DEVICE_FILE(&hdev->dev, &dev_attr_matrix_custom_frame);
                CREATE_DEVICE_FILE(&hdev->dev, &dev_attr_matrix_brightness);
                CREATE_DEVICE_FILE(&hdev->dev, &dev_attr_dpi);
                CREATE_DEVICE_FILE(&hdev->dev, &dev_attr_matrix_effect_custom);
                CREATE_DEVICE_FILE(&hdev->dev, &dev_attr_matrix_effect_static);
                CREATE_DEVICE_FILE(&hdev->dev, &dev_attr_matrix_effect_wave);
                CREATE_DEVICE_FILE(&hdev->dev, &dev_attr_matrix_effect_spectrum);
                CREATE_DEVICE_FILE(&hdev->dev, &dev_attr_matrix_effect_reactive);
                CREATE_DEVICE_FILE(&hdev->dev, &dev_attr_matrix_effect_breath);
                CREATE_DEVICE_FILE(&hdev->dev, &dev_attr_matrix_effect_none);
                break;
                
            case USB_DEVICE_ID_RAZER_MAMBA_TE_WIRED:
                CREATE_DEVICE_FILE(&hdev->dev, &dev_attr_matrix_custom_frame);
                CREATE_DEVICE_FILE(&hdev->dev, &dev_attr_matrix_brightness);
                CREATE_DEVICE_FILE(&hdev->dev, &dev_attr_dpi);
                CREATE_DEVICE_FILE(&hdev->dev, &dev_attr_matrix_effect_custom);
                CREATE_DEVICE_FILE(&hdev->dev, &dev_attr_matrix_effect_static);
                CREATE_DEVICE_FILE(&hdev->dev, &dev_attr_matrix_effect_wave);
                CREATE_DEVICE_FILE(&hdev->dev, &dev_attr_matrix_effect_spectrum);
                CREATE_DEVICE_FILE(&hdev->dev, &dev_attr_matrix_effect_reactive);
                CREATE_DEVICE_FILE(&hdev->dev, &dev_attr_matrix_effect_breath);
                CREATE_DEVICE_FILE(&hdev->dev, &dev_attr_logo_led_state);
                CREATE_DEVICE_FILE(&hdev->dev, &dev_attr_matrix_effect_none);
                break;
                
            case USB_DEVICE_ID_RAZER_ABYSSUS:
                CREATE_DEVICE_FILE(&hdev->dev, &dev_attr_logo_led_state);
                break;
                
            case USB_DEVICE_ID_RAZER_IMPERATOR:
                CREATE_DEVICE_FILE(&hdev->dev, &dev_attr_logo_led_state);
                CREATE_DEVICE_FILE(&hdev->dev, &dev_attr_scroll_led_state);
                CREATE_DEVICE_FILE(&hdev->dev, &dev_attr_poll_rate);
                CREATE_DEVICE_FILE(&hdev->dev, &dev_attr_dpi);
                break;
                
            case USB_DEVICE_ID_RAZER_OROCHI_CHROMA:
                CREATE_DEVICE_FILE(&hdev->dev, &dev_attr_scroll_led_state);
                CREATE_DEVICE_FILE(&hdev->dev, &dev_attr_poll_rate);
                CREATE_DEVICE_FILE(&hdev->dev, &dev_attr_dpi);
                CREATE_DEVICE_FILE(&hdev->dev, &dev_attr_matrix_brightness);
                CREATE_DEVICE_FILE(&hdev->dev, &dev_attr_matrix_effect_none);
                CREATE_DEVICE_FILE(&hdev->dev, &dev_attr_matrix_effect_static);
                CREATE_DEVICE_FILE(&hdev->dev, &dev_attr_matrix_effect_spectrum);
                CREATE_DEVICE_FILE(&hdev->dev, &dev_attr_matrix_effect_reactive);
                CREATE_DEVICE_FILE(&hdev->dev, &dev_attr_matrix_effect_breath);
                CREATE_DEVICE_FILE(&hdev->dev, &dev_attr_charge_low_threshold);
                CREATE_DEVICE_FILE(&hdev->dev, &dev_attr_device_idle_time);
                break;
            
            case USB_DEVICE_ID_RAZER_DEATHADDER_CHROMA:
                CREATE_DEVICE_FILE(&hdev->dev, &dev_attr_dpi);            
                CREATE_DEVICE_FILE(&hdev->dev, &dev_attr_poll_rate);
                CREATE_DEVICE_FILE(&hdev->dev, &dev_attr_scroll_led_brightness);
                CREATE_DEVICE_FILE(&hdev->dev, &dev_attr_scroll_led_state);
                CREATE_DEVICE_FILE(&hdev->dev, &dev_attr_scroll_led_rgb);
                CREATE_DEVICE_FILE(&hdev->dev, &dev_attr_scroll_led_effect);
                CREATE_DEVICE_FILE(&hdev->dev, &dev_attr_logo_led_brightness);
                CREATE_DEVICE_FILE(&hdev->dev, &dev_attr_logo_led_state);
                CREATE_DEVICE_FILE(&hdev->dev, &dev_attr_logo_led_rgb);
                CREATE_DEVICE_FILE(&hdev->dev, &dev_attr_logo_led_effect);
                break;
        }
    
    }
=======
		CREATE_DEVICE_FILE(&hdev->dev, &dev_attr_version);
		CREATE_DEVICE_FILE(&hdev->dev, &dev_attr_test);
		CREATE_DEVICE_FILE(&hdev->dev, &dev_attr_firmware_version);
		CREATE_DEVICE_FILE(&hdev->dev, &dev_attr_device_type);
		CREATE_DEVICE_FILE(&hdev->dev, &dev_attr_device_serial);
		CREATE_DEVICE_FILE(&hdev->dev, &dev_attr_device_mode);
		
		switch(usb_dev->descriptor.idProduct)
		{
			case USB_DEVICE_ID_RAZER_MAMBA_WIRELESS:
				CREATE_DEVICE_FILE(&hdev->dev, &dev_attr_charge_level);
				CREATE_DEVICE_FILE(&hdev->dev, &dev_attr_charge_status);
				CREATE_DEVICE_FILE(&hdev->dev, &dev_attr_charge_effect);
				CREATE_DEVICE_FILE(&hdev->dev, &dev_attr_charge_colour);
				CREATE_DEVICE_FILE(&hdev->dev, &dev_attr_charge_low_threshold);
				CREATE_DEVICE_FILE(&hdev->dev, &dev_attr_device_idle_time);
				CREATE_DEVICE_FILE(&hdev->dev, &dev_attr_dpi);
				CREATE_DEVICE_FILE(&hdev->dev, &dev_attr_matrix_effect_static);
				CREATE_DEVICE_FILE(&hdev->dev, &dev_attr_matrix_effect_wave);
				CREATE_DEVICE_FILE(&hdev->dev, &dev_attr_matrix_effect_custom);
				CREATE_DEVICE_FILE(&hdev->dev, &dev_attr_matrix_effect_spectrum);
				CREATE_DEVICE_FILE(&hdev->dev, &dev_attr_matrix_effect_reactive);
				CREATE_DEVICE_FILE(&hdev->dev, &dev_attr_matrix_effect_breath);
				CREATE_DEVICE_FILE(&hdev->dev, &dev_attr_matrix_effect_none);
				CREATE_DEVICE_FILE(&hdev->dev, &dev_attr_matrix_custom_frame);
				CREATE_DEVICE_FILE(&hdev->dev, &dev_attr_matrix_brightness);
				break;

			case USB_DEVICE_ID_RAZER_MAMBA_WIRED:
				CREATE_DEVICE_FILE(&hdev->dev, &dev_attr_matrix_custom_frame);
				CREATE_DEVICE_FILE(&hdev->dev, &dev_attr_matrix_brightness);
				CREATE_DEVICE_FILE(&hdev->dev, &dev_attr_dpi);
				CREATE_DEVICE_FILE(&hdev->dev, &dev_attr_matrix_effect_custom);
				CREATE_DEVICE_FILE(&hdev->dev, &dev_attr_matrix_effect_static);
				CREATE_DEVICE_FILE(&hdev->dev, &dev_attr_matrix_effect_wave);
				CREATE_DEVICE_FILE(&hdev->dev, &dev_attr_matrix_effect_spectrum);
				CREATE_DEVICE_FILE(&hdev->dev, &dev_attr_matrix_effect_reactive);
				CREATE_DEVICE_FILE(&hdev->dev, &dev_attr_matrix_effect_breath);
				CREATE_DEVICE_FILE(&hdev->dev, &dev_attr_matrix_effect_none);
				break;
				
			case USB_DEVICE_ID_RAZER_MAMBA_TE_WIRED:
				CREATE_DEVICE_FILE(&hdev->dev, &dev_attr_matrix_custom_frame);
				CREATE_DEVICE_FILE(&hdev->dev, &dev_attr_matrix_brightness);
				CREATE_DEVICE_FILE(&hdev->dev, &dev_attr_dpi);
				CREATE_DEVICE_FILE(&hdev->dev, &dev_attr_matrix_effect_custom);
				CREATE_DEVICE_FILE(&hdev->dev, &dev_attr_matrix_effect_static);
				CREATE_DEVICE_FILE(&hdev->dev, &dev_attr_matrix_effect_wave);
				CREATE_DEVICE_FILE(&hdev->dev, &dev_attr_matrix_effect_spectrum);
				CREATE_DEVICE_FILE(&hdev->dev, &dev_attr_matrix_effect_reactive);
				CREATE_DEVICE_FILE(&hdev->dev, &dev_attr_matrix_effect_breath);
				CREATE_DEVICE_FILE(&hdev->dev, &dev_attr_logo_led_state);
				CREATE_DEVICE_FILE(&hdev->dev, &dev_attr_matrix_effect_none);
				break;
				
			case USB_DEVICE_ID_RAZER_ABYSSUS:
				CREATE_DEVICE_FILE(&hdev->dev, &dev_attr_logo_led_state);
				break;
				
			case USB_DEVICE_ID_RAZER_IMPERATOR:
				CREATE_DEVICE_FILE(&hdev->dev, &dev_attr_logo_led_state);
				CREATE_DEVICE_FILE(&hdev->dev, &dev_attr_scroll_led_state);
				CREATE_DEVICE_FILE(&hdev->dev, &dev_attr_poll_rate);
				CREATE_DEVICE_FILE(&hdev->dev, &dev_attr_dpi);
				break;
				
			case USB_DEVICE_ID_RAZER_OROCHI_CHROMA:
				CREATE_DEVICE_FILE(&hdev->dev, &dev_attr_scroll_led_state);
				CREATE_DEVICE_FILE(&hdev->dev, &dev_attr_poll_rate);
				CREATE_DEVICE_FILE(&hdev->dev, &dev_attr_dpi);
				CREATE_DEVICE_FILE(&hdev->dev, &dev_attr_matrix_brightness);
				CREATE_DEVICE_FILE(&hdev->dev, &dev_attr_matrix_effect_none);
				CREATE_DEVICE_FILE(&hdev->dev, &dev_attr_matrix_effect_static);
				CREATE_DEVICE_FILE(&hdev->dev, &dev_attr_matrix_effect_spectrum);
				CREATE_DEVICE_FILE(&hdev->dev, &dev_attr_matrix_effect_reactive);
				CREATE_DEVICE_FILE(&hdev->dev, &dev_attr_matrix_effect_breath);
				CREATE_DEVICE_FILE(&hdev->dev, &dev_attr_charge_low_threshold);
				CREATE_DEVICE_FILE(&hdev->dev, &dev_attr_device_idle_time);
				break;
			
			case USB_DEVICE_ID_RAZER_DEATHADDER_CHROMA:
				CREATE_DEVICE_FILE(&hdev->dev, &dev_attr_dpi);            
				CREATE_DEVICE_FILE(&hdev->dev, &dev_attr_poll_rate);
				CREATE_DEVICE_FILE(&hdev->dev, &dev_attr_scroll_led_brightness);
				CREATE_DEVICE_FILE(&hdev->dev, &dev_attr_scroll_led_state);
				CREATE_DEVICE_FILE(&hdev->dev, &dev_attr_scroll_led_rgb);
				CREATE_DEVICE_FILE(&hdev->dev, &dev_attr_scroll_led_effect);
				CREATE_DEVICE_FILE(&hdev->dev, &dev_attr_logo_led_brightness);
				CREATE_DEVICE_FILE(&hdev->dev, &dev_attr_logo_led_state);
				CREATE_DEVICE_FILE(&hdev->dev, &dev_attr_logo_led_rgb);
				CREATE_DEVICE_FILE(&hdev->dev, &dev_attr_logo_led_effect);
				break;

			case USB_DEVICE_ID_RAZER_DIAMONDBACK_CHROMA:
				CREATE_DEVICE_FILE(&hdev->dev, &dev_attr_matrix_custom_frame);
				CREATE_DEVICE_FILE(&hdev->dev, &dev_attr_matrix_brightness);
				CREATE_DEVICE_FILE(&hdev->dev, &dev_attr_dpi);
				CREATE_DEVICE_FILE(&hdev->dev, &dev_attr_matrix_effect_custom);
				CREATE_DEVICE_FILE(&hdev->dev, &dev_attr_matrix_effect_static);
				CREATE_DEVICE_FILE(&hdev->dev, &dev_attr_matrix_effect_wave);
				CREATE_DEVICE_FILE(&hdev->dev, &dev_attr_matrix_effect_spectrum);
				CREATE_DEVICE_FILE(&hdev->dev, &dev_attr_matrix_effect_reactive);
				CREATE_DEVICE_FILE(&hdev->dev, &dev_attr_matrix_effect_breath);
				CREATE_DEVICE_FILE(&hdev->dev, &dev_attr_logo_led_state);
				CREATE_DEVICE_FILE(&hdev->dev, &dev_attr_matrix_effect_none);
				break;
		}
    
	}
>>>>>>> 793bc141

    hid_set_drvdata(hdev, dev);

    retval = hid_parse(hdev);
    if(retval)    {
        hid_err(hdev, "parse failed\n");
        goto exit_free;
    }
    retval = hid_hw_start(hdev, HID_CONNECT_DEFAULT);
    if (retval) {
        hid_err(hdev, "hw start failed\n");
        goto exit_free;
    }

    //razer_reset(usb_dev);
    //razer_activate_macro_keys(usb_dev);
    //msleep(3000);
    return 0;
exit:
    return retval;
exit_free:
    kfree(dev);
    return retval;
}


/**
 * Unbind function
 */
static void razer_mouse_disconnect(struct hid_device *hdev)
{
    struct razer_mouse_device *dev;
    struct usb_interface *intf = to_usb_interface(hdev->dev.parent);
    struct usb_device *usb_dev = interface_to_usbdev(intf);

    dev = hid_get_drvdata(hdev);
    
    if(intf->cur_altsetting->desc.bInterfaceProtocol == USB_INTERFACE_PROTOCOL_MOUSE)
    {
<<<<<<< HEAD
        device_remove_file(&hdev->dev, &dev_attr_version);
        device_remove_file(&hdev->dev, &dev_attr_test);
        device_remove_file(&hdev->dev, &dev_attr_firmware_version);
        device_remove_file(&hdev->dev, &dev_attr_device_type);
        device_remove_file(&hdev->dev, &dev_attr_device_serial);
        device_remove_file(&hdev->dev, &dev_attr_device_mode);
        
        switch(usb_dev->descriptor.idProduct)
        {
            case USB_DEVICE_ID_RAZER_DEATHADDER_ELITE:
                device_remove_file(&hdev->dev, &dev_attr_poll_rate);
                device_remove_file(&hdev->dev, &dev_attr_dpi);
                device_remove_file(&hdev->dev, &dev_attr_logo_led_brightness);
                device_remove_file(&hdev->dev, &dev_attr_logo_matrix_effect_spectrum);
                device_remove_file(&hdev->dev, &dev_attr_logo_matrix_effect_reactive);
                device_remove_file(&hdev->dev, &dev_attr_logo_matrix_effect_breath);
                device_remove_file(&hdev->dev, &dev_attr_logo_matrix_effect_static);
                device_remove_file(&hdev->dev, &dev_attr_logo_matrix_effect_none);
                device_remove_file(&hdev->dev, &dev_attr_scroll_led_brightness);
                device_remove_file(&hdev->dev, &dev_attr_scroll_matrix_effect_spectrum);
                device_remove_file(&hdev->dev, &dev_attr_scroll_matrix_effect_reactive);
                device_remove_file(&hdev->dev, &dev_attr_scroll_matrix_effect_breath);
                device_remove_file(&hdev->dev, &dev_attr_scroll_matrix_effect_static);
                device_remove_file(&hdev->dev, &dev_attr_scroll_matrix_effect_none);
                break;
            
            case USB_DEVICE_ID_RAZER_NAGA_HEX_V2:
                device_remove_file(&hdev->dev, &dev_attr_poll_rate);
                device_remove_file(&hdev->dev, &dev_attr_dpi);
                device_remove_file(&hdev->dev, &dev_attr_matrix_brightness);
                device_remove_file(&hdev->dev, &dev_attr_matrix_effect_spectrum);
                device_remove_file(&hdev->dev, &dev_attr_matrix_effect_reactive);
                device_remove_file(&hdev->dev, &dev_attr_matrix_effect_breath);
                device_remove_file(&hdev->dev, &dev_attr_matrix_effect_static);
                device_remove_file(&hdev->dev, &dev_attr_matrix_effect_none);
                device_remove_file(&hdev->dev, &dev_attr_logo_led_brightness);
                device_remove_file(&hdev->dev, &dev_attr_logo_matrix_effect_spectrum);
                device_remove_file(&hdev->dev, &dev_attr_logo_matrix_effect_reactive);
                device_remove_file(&hdev->dev, &dev_attr_logo_matrix_effect_breath);
                device_remove_file(&hdev->dev, &dev_attr_logo_matrix_effect_static);
                device_remove_file(&hdev->dev, &dev_attr_logo_matrix_effect_none);
                device_remove_file(&hdev->dev, &dev_attr_scroll_led_brightness);
                device_remove_file(&hdev->dev, &dev_attr_scroll_matrix_effect_spectrum);
                device_remove_file(&hdev->dev, &dev_attr_scroll_matrix_effect_reactive);
                device_remove_file(&hdev->dev, &dev_attr_scroll_matrix_effect_breath);
                device_remove_file(&hdev->dev, &dev_attr_scroll_matrix_effect_static);
                device_remove_file(&hdev->dev, &dev_attr_scroll_matrix_effect_none);
                break;
            
            case USB_DEVICE_ID_RAZER_MAMBA_WIRELESS:
                device_remove_file(&hdev->dev, &dev_attr_charge_level);
                device_remove_file(&hdev->dev, &dev_attr_charge_status);
                device_remove_file(&hdev->dev, &dev_attr_charge_effect);
                device_remove_file(&hdev->dev, &dev_attr_charge_colour);
                device_remove_file(&hdev->dev, &dev_attr_charge_low_threshold);
                device_remove_file(&hdev->dev, &dev_attr_device_idle_time);
                device_remove_file(&hdev->dev, &dev_attr_dpi);
                device_remove_file(&hdev->dev, &dev_attr_matrix_effect_static);
                device_remove_file(&hdev->dev, &dev_attr_matrix_effect_wave);
                device_remove_file(&hdev->dev, &dev_attr_matrix_effect_custom);
                device_remove_file(&hdev->dev, &dev_attr_matrix_effect_spectrum);
                device_remove_file(&hdev->dev, &dev_attr_matrix_effect_reactive);
                device_remove_file(&hdev->dev, &dev_attr_matrix_effect_breath);
                device_remove_file(&hdev->dev, &dev_attr_matrix_effect_none);
                device_remove_file(&hdev->dev, &dev_attr_matrix_custom_frame);
                device_remove_file(&hdev->dev, &dev_attr_matrix_brightness);
                break;

            case USB_DEVICE_ID_RAZER_MAMBA_WIRED:
                device_remove_file(&hdev->dev, &dev_attr_matrix_custom_frame);
                device_remove_file(&hdev->dev, &dev_attr_matrix_brightness);
                device_remove_file(&hdev->dev, &dev_attr_dpi);
                device_remove_file(&hdev->dev, &dev_attr_matrix_effect_custom);
                device_remove_file(&hdev->dev, &dev_attr_matrix_effect_static);
                device_remove_file(&hdev->dev, &dev_attr_matrix_effect_wave);
                device_remove_file(&hdev->dev, &dev_attr_matrix_effect_spectrum);
                device_remove_file(&hdev->dev, &dev_attr_matrix_effect_reactive);
                device_remove_file(&hdev->dev, &dev_attr_matrix_effect_breath);
                device_remove_file(&hdev->dev, &dev_attr_matrix_effect_none);
                break;
                
            case USB_DEVICE_ID_RAZER_MAMBA_TE_WIRED:
                device_remove_file(&hdev->dev, &dev_attr_matrix_custom_frame);
                device_remove_file(&hdev->dev, &dev_attr_matrix_brightness);
                device_remove_file(&hdev->dev, &dev_attr_dpi);
                device_remove_file(&hdev->dev, &dev_attr_matrix_effect_custom);
                device_remove_file(&hdev->dev, &dev_attr_matrix_effect_static);
                device_remove_file(&hdev->dev, &dev_attr_matrix_effect_wave);
                device_remove_file(&hdev->dev, &dev_attr_matrix_effect_spectrum);
                device_remove_file(&hdev->dev, &dev_attr_matrix_effect_reactive);
                device_remove_file(&hdev->dev, &dev_attr_matrix_effect_breath);
                device_remove_file(&hdev->dev, &dev_attr_logo_led_state);
                device_remove_file(&hdev->dev, &dev_attr_matrix_effect_none);
                break;
                
            case USB_DEVICE_ID_RAZER_ABYSSUS:
                device_remove_file(&hdev->dev, &dev_attr_logo_led_state);
                break;
                
            case USB_DEVICE_ID_RAZER_IMPERATOR:
                device_remove_file(&hdev->dev, &dev_attr_logo_led_state);
                device_remove_file(&hdev->dev, &dev_attr_scroll_led_state);
                device_remove_file(&hdev->dev, &dev_attr_poll_rate);
                device_remove_file(&hdev->dev, &dev_attr_dpi);
                break;
                
            case USB_DEVICE_ID_RAZER_OROCHI_CHROMA:
                device_remove_file(&hdev->dev, &dev_attr_scroll_led_state);
                device_remove_file(&hdev->dev, &dev_attr_poll_rate);
                device_remove_file(&hdev->dev, &dev_attr_dpi);
                device_remove_file(&hdev->dev, &dev_attr_matrix_brightness);
                device_remove_file(&hdev->dev, &dev_attr_matrix_effect_none);
                device_remove_file(&hdev->dev, &dev_attr_matrix_effect_static);
                device_remove_file(&hdev->dev, &dev_attr_matrix_effect_spectrum);
                device_remove_file(&hdev->dev, &dev_attr_matrix_effect_reactive);
                device_remove_file(&hdev->dev, &dev_attr_matrix_effect_breath);
                device_remove_file(&hdev->dev, &dev_attr_charge_low_threshold);
                device_remove_file(&hdev->dev, &dev_attr_device_idle_time);
                break;
            
            case USB_DEVICE_ID_RAZER_DEATHADDER_CHROMA:
                device_remove_file(&hdev->dev, &dev_attr_dpi);            
                device_remove_file(&hdev->dev, &dev_attr_poll_rate);
                device_remove_file(&hdev->dev, &dev_attr_scroll_led_brightness);
                device_remove_file(&hdev->dev, &dev_attr_scroll_led_state);
                device_remove_file(&hdev->dev, &dev_attr_scroll_led_rgb);
                device_remove_file(&hdev->dev, &dev_attr_scroll_led_effect);
                device_remove_file(&hdev->dev, &dev_attr_logo_led_brightness);
                device_remove_file(&hdev->dev, &dev_attr_logo_led_state);
                device_remove_file(&hdev->dev, &dev_attr_logo_led_rgb);
                device_remove_file(&hdev->dev, &dev_attr_logo_led_effect);
                break;
        }
    
    }
=======
		device_remove_file(&hdev->dev, &dev_attr_version);
		device_remove_file(&hdev->dev, &dev_attr_test);
		device_remove_file(&hdev->dev, &dev_attr_firmware_version);
		device_remove_file(&hdev->dev, &dev_attr_device_type);
		device_remove_file(&hdev->dev, &dev_attr_device_serial);
		device_remove_file(&hdev->dev, &dev_attr_device_mode);
		
		switch(usb_dev->descriptor.idProduct)
		{
			case USB_DEVICE_ID_RAZER_MAMBA_WIRELESS:
				device_remove_file(&hdev->dev, &dev_attr_charge_level);
				device_remove_file(&hdev->dev, &dev_attr_charge_status);
				device_remove_file(&hdev->dev, &dev_attr_charge_effect);
				device_remove_file(&hdev->dev, &dev_attr_charge_colour);
				device_remove_file(&hdev->dev, &dev_attr_charge_low_threshold);
				device_remove_file(&hdev->dev, &dev_attr_device_idle_time);
				device_remove_file(&hdev->dev, &dev_attr_dpi);
				device_remove_file(&hdev->dev, &dev_attr_matrix_effect_static);
				device_remove_file(&hdev->dev, &dev_attr_matrix_effect_wave);
				device_remove_file(&hdev->dev, &dev_attr_matrix_effect_custom);
				device_remove_file(&hdev->dev, &dev_attr_matrix_effect_spectrum);
				device_remove_file(&hdev->dev, &dev_attr_matrix_effect_reactive);
				device_remove_file(&hdev->dev, &dev_attr_matrix_effect_breath);
				device_remove_file(&hdev->dev, &dev_attr_matrix_effect_none);
				device_remove_file(&hdev->dev, &dev_attr_matrix_custom_frame);
				device_remove_file(&hdev->dev, &dev_attr_matrix_brightness);
				break;

			case USB_DEVICE_ID_RAZER_MAMBA_WIRED:
				device_remove_file(&hdev->dev, &dev_attr_matrix_custom_frame);
				device_remove_file(&hdev->dev, &dev_attr_matrix_brightness);
				device_remove_file(&hdev->dev, &dev_attr_dpi);
				device_remove_file(&hdev->dev, &dev_attr_matrix_effect_custom);
				device_remove_file(&hdev->dev, &dev_attr_matrix_effect_static);
				device_remove_file(&hdev->dev, &dev_attr_matrix_effect_wave);
				device_remove_file(&hdev->dev, &dev_attr_matrix_effect_spectrum);
				device_remove_file(&hdev->dev, &dev_attr_matrix_effect_reactive);
				device_remove_file(&hdev->dev, &dev_attr_matrix_effect_breath);
				device_remove_file(&hdev->dev, &dev_attr_matrix_effect_none);
				break;
				
			case USB_DEVICE_ID_RAZER_MAMBA_TE_WIRED:
				device_remove_file(&hdev->dev, &dev_attr_matrix_custom_frame);
				device_remove_file(&hdev->dev, &dev_attr_matrix_brightness);
				device_remove_file(&hdev->dev, &dev_attr_dpi);
				device_remove_file(&hdev->dev, &dev_attr_matrix_effect_custom);
				device_remove_file(&hdev->dev, &dev_attr_matrix_effect_static);
				device_remove_file(&hdev->dev, &dev_attr_matrix_effect_wave);
				device_remove_file(&hdev->dev, &dev_attr_matrix_effect_spectrum);
				device_remove_file(&hdev->dev, &dev_attr_matrix_effect_reactive);
				device_remove_file(&hdev->dev, &dev_attr_matrix_effect_breath);
				device_remove_file(&hdev->dev, &dev_attr_logo_led_state);
				device_remove_file(&hdev->dev, &dev_attr_matrix_effect_none);
				break;
				
			case USB_DEVICE_ID_RAZER_ABYSSUS:
				device_remove_file(&hdev->dev, &dev_attr_logo_led_state);
				break;
				
			case USB_DEVICE_ID_RAZER_IMPERATOR:
				device_remove_file(&hdev->dev, &dev_attr_logo_led_state);
				device_remove_file(&hdev->dev, &dev_attr_scroll_led_state);
				device_remove_file(&hdev->dev, &dev_attr_poll_rate);
				device_remove_file(&hdev->dev, &dev_attr_dpi);
				break;
				
			case USB_DEVICE_ID_RAZER_OROCHI_CHROMA:
				device_remove_file(&hdev->dev, &dev_attr_scroll_led_state);
				device_remove_file(&hdev->dev, &dev_attr_poll_rate);
				device_remove_file(&hdev->dev, &dev_attr_dpi);
				device_remove_file(&hdev->dev, &dev_attr_matrix_brightness);
				device_remove_file(&hdev->dev, &dev_attr_matrix_effect_none);
				device_remove_file(&hdev->dev, &dev_attr_matrix_effect_static);
				device_remove_file(&hdev->dev, &dev_attr_matrix_effect_spectrum);
				device_remove_file(&hdev->dev, &dev_attr_matrix_effect_reactive);
				device_remove_file(&hdev->dev, &dev_attr_matrix_effect_breath);
				device_remove_file(&hdev->dev, &dev_attr_charge_low_threshold);
				device_remove_file(&hdev->dev, &dev_attr_device_idle_time);
				break;
			
			case USB_DEVICE_ID_RAZER_DEATHADDER_CHROMA:
				device_remove_file(&hdev->dev, &dev_attr_dpi);            
				device_remove_file(&hdev->dev, &dev_attr_poll_rate);
				device_remove_file(&hdev->dev, &dev_attr_scroll_led_brightness);
				device_remove_file(&hdev->dev, &dev_attr_scroll_led_state);
				device_remove_file(&hdev->dev, &dev_attr_scroll_led_rgb);
				device_remove_file(&hdev->dev, &dev_attr_scroll_led_effect);
				device_remove_file(&hdev->dev, &dev_attr_logo_led_brightness);
				device_remove_file(&hdev->dev, &dev_attr_logo_led_state);
				device_remove_file(&hdev->dev, &dev_attr_logo_led_rgb);
				device_remove_file(&hdev->dev, &dev_attr_logo_led_effect);
				break;

			case USB_DEVICE_ID_RAZER_DIAMONDBACK_CHROMA:
				device_remove_file(&hdev->dev, &dev_attr_matrix_custom_frame);
				device_remove_file(&hdev->dev, &dev_attr_matrix_brightness);
				device_remove_file(&hdev->dev, &dev_attr_dpi);
				device_remove_file(&hdev->dev, &dev_attr_matrix_effect_custom);
				device_remove_file(&hdev->dev, &dev_attr_matrix_effect_static);
				device_remove_file(&hdev->dev, &dev_attr_matrix_effect_wave);
				device_remove_file(&hdev->dev, &dev_attr_matrix_effect_spectrum);
				device_remove_file(&hdev->dev, &dev_attr_matrix_effect_reactive);
				device_remove_file(&hdev->dev, &dev_attr_matrix_effect_breath);
				device_remove_file(&hdev->dev, &dev_attr_logo_led_state);
				device_remove_file(&hdev->dev, &dev_attr_matrix_effect_none);
				break;
		}
    
	}
>>>>>>> 793bc141
    

    hid_hw_stop(hdev);
    kfree(dev);
    dev_info(&intf->dev, "Razer Device disconnected\n");
}


/**
 * Device ID mapping table
 */
static const struct hid_device_id razer_devices[] = {
    { HID_USB_DEVICE(USB_VENDOR_ID_RAZER,USB_DEVICE_ID_RAZER_MAMBA_WIRED) },
    { HID_USB_DEVICE(USB_VENDOR_ID_RAZER,USB_DEVICE_ID_RAZER_MAMBA_WIRELESS) },
    { HID_USB_DEVICE(USB_VENDOR_ID_RAZER,USB_DEVICE_ID_RAZER_MAMBA_TE_WIRED) },
    { HID_USB_DEVICE(USB_VENDOR_ID_RAZER,USB_DEVICE_ID_RAZER_ABYSSUS) },
    { HID_USB_DEVICE(USB_VENDOR_ID_RAZER,USB_DEVICE_ID_RAZER_IMPERATOR) },
    { HID_USB_DEVICE(USB_VENDOR_ID_RAZER,USB_DEVICE_ID_RAZER_OROCHI_CHROMA) },
    { HID_USB_DEVICE(USB_VENDOR_ID_RAZER,USB_DEVICE_ID_RAZER_DEATHADDER_CHROMA) },
<<<<<<< HEAD
    { HID_USB_DEVICE(USB_VENDOR_ID_RAZER,USB_DEVICE_ID_RAZER_NAGA_HEX_V2) },
    { HID_USB_DEVICE(USB_VENDOR_ID_RAZER,USB_DEVICE_ID_RAZER_DEATHADDER_ELITE) },
=======
    { HID_USB_DEVICE(USB_VENDOR_ID_RAZER,USB_DEVICE_ID_RAZER_DIAMONDBACK_CHROMA) },
>>>>>>> 793bc141
    { }
};

MODULE_DEVICE_TABLE(hid, razer_devices);


/**
 * Describes the contents of the driver
 */
static struct hid_driver razer_mouse_driver = {
    .name      = "razermouse",
    .id_table  = razer_devices,
    .probe     = razer_mouse_probe,
    .remove    = razer_mouse_disconnect,
};

module_hid_driver(razer_mouse_driver);<|MERGE_RESOLUTION|>--- conflicted
+++ resolved
@@ -1667,7 +1667,6 @@
     
     if(intf->cur_altsetting->desc.bInterfaceProtocol == USB_INTERFACE_PROTOCOL_MOUSE)
     {
-<<<<<<< HEAD
         CREATE_DEVICE_FILE(&hdev->dev, &dev_attr_version);
         CREATE_DEVICE_FILE(&hdev->dev, &dev_attr_test);
         CREATE_DEVICE_FILE(&hdev->dev, &dev_attr_firmware_version);
@@ -1800,120 +1799,24 @@
                 CREATE_DEVICE_FILE(&hdev->dev, &dev_attr_logo_led_rgb);
                 CREATE_DEVICE_FILE(&hdev->dev, &dev_attr_logo_led_effect);
                 break;
+
+            case USB_DEVICE_ID_RAZER_DIAMONDBACK_CHROMA:
+                CREATE_DEVICE_FILE(&hdev->dev, &dev_attr_matrix_custom_frame);
+                CREATE_DEVICE_FILE(&hdev->dev, &dev_attr_matrix_brightness);
+                CREATE_DEVICE_FILE(&hdev->dev, &dev_attr_dpi);
+                CREATE_DEVICE_FILE(&hdev->dev, &dev_attr_matrix_effect_custom);
+                CREATE_DEVICE_FILE(&hdev->dev, &dev_attr_matrix_effect_static);
+                CREATE_DEVICE_FILE(&hdev->dev, &dev_attr_matrix_effect_wave);
+                CREATE_DEVICE_FILE(&hdev->dev, &dev_attr_matrix_effect_spectrum);
+                CREATE_DEVICE_FILE(&hdev->dev, &dev_attr_matrix_effect_reactive);
+                CREATE_DEVICE_FILE(&hdev->dev, &dev_attr_matrix_effect_breath);
+                CREATE_DEVICE_FILE(&hdev->dev, &dev_attr_logo_led_state);
+                CREATE_DEVICE_FILE(&hdev->dev, &dev_attr_matrix_effect_none);
+                break;
+
         }
     
     }
-=======
-		CREATE_DEVICE_FILE(&hdev->dev, &dev_attr_version);
-		CREATE_DEVICE_FILE(&hdev->dev, &dev_attr_test);
-		CREATE_DEVICE_FILE(&hdev->dev, &dev_attr_firmware_version);
-		CREATE_DEVICE_FILE(&hdev->dev, &dev_attr_device_type);
-		CREATE_DEVICE_FILE(&hdev->dev, &dev_attr_device_serial);
-		CREATE_DEVICE_FILE(&hdev->dev, &dev_attr_device_mode);
-		
-		switch(usb_dev->descriptor.idProduct)
-		{
-			case USB_DEVICE_ID_RAZER_MAMBA_WIRELESS:
-				CREATE_DEVICE_FILE(&hdev->dev, &dev_attr_charge_level);
-				CREATE_DEVICE_FILE(&hdev->dev, &dev_attr_charge_status);
-				CREATE_DEVICE_FILE(&hdev->dev, &dev_attr_charge_effect);
-				CREATE_DEVICE_FILE(&hdev->dev, &dev_attr_charge_colour);
-				CREATE_DEVICE_FILE(&hdev->dev, &dev_attr_charge_low_threshold);
-				CREATE_DEVICE_FILE(&hdev->dev, &dev_attr_device_idle_time);
-				CREATE_DEVICE_FILE(&hdev->dev, &dev_attr_dpi);
-				CREATE_DEVICE_FILE(&hdev->dev, &dev_attr_matrix_effect_static);
-				CREATE_DEVICE_FILE(&hdev->dev, &dev_attr_matrix_effect_wave);
-				CREATE_DEVICE_FILE(&hdev->dev, &dev_attr_matrix_effect_custom);
-				CREATE_DEVICE_FILE(&hdev->dev, &dev_attr_matrix_effect_spectrum);
-				CREATE_DEVICE_FILE(&hdev->dev, &dev_attr_matrix_effect_reactive);
-				CREATE_DEVICE_FILE(&hdev->dev, &dev_attr_matrix_effect_breath);
-				CREATE_DEVICE_FILE(&hdev->dev, &dev_attr_matrix_effect_none);
-				CREATE_DEVICE_FILE(&hdev->dev, &dev_attr_matrix_custom_frame);
-				CREATE_DEVICE_FILE(&hdev->dev, &dev_attr_matrix_brightness);
-				break;
-
-			case USB_DEVICE_ID_RAZER_MAMBA_WIRED:
-				CREATE_DEVICE_FILE(&hdev->dev, &dev_attr_matrix_custom_frame);
-				CREATE_DEVICE_FILE(&hdev->dev, &dev_attr_matrix_brightness);
-				CREATE_DEVICE_FILE(&hdev->dev, &dev_attr_dpi);
-				CREATE_DEVICE_FILE(&hdev->dev, &dev_attr_matrix_effect_custom);
-				CREATE_DEVICE_FILE(&hdev->dev, &dev_attr_matrix_effect_static);
-				CREATE_DEVICE_FILE(&hdev->dev, &dev_attr_matrix_effect_wave);
-				CREATE_DEVICE_FILE(&hdev->dev, &dev_attr_matrix_effect_spectrum);
-				CREATE_DEVICE_FILE(&hdev->dev, &dev_attr_matrix_effect_reactive);
-				CREATE_DEVICE_FILE(&hdev->dev, &dev_attr_matrix_effect_breath);
-				CREATE_DEVICE_FILE(&hdev->dev, &dev_attr_matrix_effect_none);
-				break;
-				
-			case USB_DEVICE_ID_RAZER_MAMBA_TE_WIRED:
-				CREATE_DEVICE_FILE(&hdev->dev, &dev_attr_matrix_custom_frame);
-				CREATE_DEVICE_FILE(&hdev->dev, &dev_attr_matrix_brightness);
-				CREATE_DEVICE_FILE(&hdev->dev, &dev_attr_dpi);
-				CREATE_DEVICE_FILE(&hdev->dev, &dev_attr_matrix_effect_custom);
-				CREATE_DEVICE_FILE(&hdev->dev, &dev_attr_matrix_effect_static);
-				CREATE_DEVICE_FILE(&hdev->dev, &dev_attr_matrix_effect_wave);
-				CREATE_DEVICE_FILE(&hdev->dev, &dev_attr_matrix_effect_spectrum);
-				CREATE_DEVICE_FILE(&hdev->dev, &dev_attr_matrix_effect_reactive);
-				CREATE_DEVICE_FILE(&hdev->dev, &dev_attr_matrix_effect_breath);
-				CREATE_DEVICE_FILE(&hdev->dev, &dev_attr_logo_led_state);
-				CREATE_DEVICE_FILE(&hdev->dev, &dev_attr_matrix_effect_none);
-				break;
-				
-			case USB_DEVICE_ID_RAZER_ABYSSUS:
-				CREATE_DEVICE_FILE(&hdev->dev, &dev_attr_logo_led_state);
-				break;
-				
-			case USB_DEVICE_ID_RAZER_IMPERATOR:
-				CREATE_DEVICE_FILE(&hdev->dev, &dev_attr_logo_led_state);
-				CREATE_DEVICE_FILE(&hdev->dev, &dev_attr_scroll_led_state);
-				CREATE_DEVICE_FILE(&hdev->dev, &dev_attr_poll_rate);
-				CREATE_DEVICE_FILE(&hdev->dev, &dev_attr_dpi);
-				break;
-				
-			case USB_DEVICE_ID_RAZER_OROCHI_CHROMA:
-				CREATE_DEVICE_FILE(&hdev->dev, &dev_attr_scroll_led_state);
-				CREATE_DEVICE_FILE(&hdev->dev, &dev_attr_poll_rate);
-				CREATE_DEVICE_FILE(&hdev->dev, &dev_attr_dpi);
-				CREATE_DEVICE_FILE(&hdev->dev, &dev_attr_matrix_brightness);
-				CREATE_DEVICE_FILE(&hdev->dev, &dev_attr_matrix_effect_none);
-				CREATE_DEVICE_FILE(&hdev->dev, &dev_attr_matrix_effect_static);
-				CREATE_DEVICE_FILE(&hdev->dev, &dev_attr_matrix_effect_spectrum);
-				CREATE_DEVICE_FILE(&hdev->dev, &dev_attr_matrix_effect_reactive);
-				CREATE_DEVICE_FILE(&hdev->dev, &dev_attr_matrix_effect_breath);
-				CREATE_DEVICE_FILE(&hdev->dev, &dev_attr_charge_low_threshold);
-				CREATE_DEVICE_FILE(&hdev->dev, &dev_attr_device_idle_time);
-				break;
-			
-			case USB_DEVICE_ID_RAZER_DEATHADDER_CHROMA:
-				CREATE_DEVICE_FILE(&hdev->dev, &dev_attr_dpi);            
-				CREATE_DEVICE_FILE(&hdev->dev, &dev_attr_poll_rate);
-				CREATE_DEVICE_FILE(&hdev->dev, &dev_attr_scroll_led_brightness);
-				CREATE_DEVICE_FILE(&hdev->dev, &dev_attr_scroll_led_state);
-				CREATE_DEVICE_FILE(&hdev->dev, &dev_attr_scroll_led_rgb);
-				CREATE_DEVICE_FILE(&hdev->dev, &dev_attr_scroll_led_effect);
-				CREATE_DEVICE_FILE(&hdev->dev, &dev_attr_logo_led_brightness);
-				CREATE_DEVICE_FILE(&hdev->dev, &dev_attr_logo_led_state);
-				CREATE_DEVICE_FILE(&hdev->dev, &dev_attr_logo_led_rgb);
-				CREATE_DEVICE_FILE(&hdev->dev, &dev_attr_logo_led_effect);
-				break;
-
-			case USB_DEVICE_ID_RAZER_DIAMONDBACK_CHROMA:
-				CREATE_DEVICE_FILE(&hdev->dev, &dev_attr_matrix_custom_frame);
-				CREATE_DEVICE_FILE(&hdev->dev, &dev_attr_matrix_brightness);
-				CREATE_DEVICE_FILE(&hdev->dev, &dev_attr_dpi);
-				CREATE_DEVICE_FILE(&hdev->dev, &dev_attr_matrix_effect_custom);
-				CREATE_DEVICE_FILE(&hdev->dev, &dev_attr_matrix_effect_static);
-				CREATE_DEVICE_FILE(&hdev->dev, &dev_attr_matrix_effect_wave);
-				CREATE_DEVICE_FILE(&hdev->dev, &dev_attr_matrix_effect_spectrum);
-				CREATE_DEVICE_FILE(&hdev->dev, &dev_attr_matrix_effect_reactive);
-				CREATE_DEVICE_FILE(&hdev->dev, &dev_attr_matrix_effect_breath);
-				CREATE_DEVICE_FILE(&hdev->dev, &dev_attr_logo_led_state);
-				CREATE_DEVICE_FILE(&hdev->dev, &dev_attr_matrix_effect_none);
-				break;
-		}
-    
-	}
->>>>>>> 793bc141
 
     hid_set_drvdata(hdev, dev);
 
@@ -1953,7 +1856,6 @@
     
     if(intf->cur_altsetting->desc.bInterfaceProtocol == USB_INTERFACE_PROTOCOL_MOUSE)
     {
-<<<<<<< HEAD
         device_remove_file(&hdev->dev, &dev_attr_version);
         device_remove_file(&hdev->dev, &dev_attr_test);
         device_remove_file(&hdev->dev, &dev_attr_firmware_version);
@@ -2086,120 +1988,23 @@
                 device_remove_file(&hdev->dev, &dev_attr_logo_led_rgb);
                 device_remove_file(&hdev->dev, &dev_attr_logo_led_effect);
                 break;
+
+            case USB_DEVICE_ID_RAZER_DIAMONDBACK_CHROMA:
+                device_remove_file(&hdev->dev, &dev_attr_matrix_custom_frame);
+                device_remove_file(&hdev->dev, &dev_attr_matrix_brightness);
+                device_remove_file(&hdev->dev, &dev_attr_dpi);
+                device_remove_file(&hdev->dev, &dev_attr_matrix_effect_custom);
+                device_remove_file(&hdev->dev, &dev_attr_matrix_effect_static);
+                device_remove_file(&hdev->dev, &dev_attr_matrix_effect_wave);
+                device_remove_file(&hdev->dev, &dev_attr_matrix_effect_spectrum);
+                device_remove_file(&hdev->dev, &dev_attr_matrix_effect_reactive);
+                device_remove_file(&hdev->dev, &dev_attr_matrix_effect_breath);
+                device_remove_file(&hdev->dev, &dev_attr_logo_led_state);
+                device_remove_file(&hdev->dev, &dev_attr_matrix_effect_none);
+                break;
         }
     
     }
-=======
-		device_remove_file(&hdev->dev, &dev_attr_version);
-		device_remove_file(&hdev->dev, &dev_attr_test);
-		device_remove_file(&hdev->dev, &dev_attr_firmware_version);
-		device_remove_file(&hdev->dev, &dev_attr_device_type);
-		device_remove_file(&hdev->dev, &dev_attr_device_serial);
-		device_remove_file(&hdev->dev, &dev_attr_device_mode);
-		
-		switch(usb_dev->descriptor.idProduct)
-		{
-			case USB_DEVICE_ID_RAZER_MAMBA_WIRELESS:
-				device_remove_file(&hdev->dev, &dev_attr_charge_level);
-				device_remove_file(&hdev->dev, &dev_attr_charge_status);
-				device_remove_file(&hdev->dev, &dev_attr_charge_effect);
-				device_remove_file(&hdev->dev, &dev_attr_charge_colour);
-				device_remove_file(&hdev->dev, &dev_attr_charge_low_threshold);
-				device_remove_file(&hdev->dev, &dev_attr_device_idle_time);
-				device_remove_file(&hdev->dev, &dev_attr_dpi);
-				device_remove_file(&hdev->dev, &dev_attr_matrix_effect_static);
-				device_remove_file(&hdev->dev, &dev_attr_matrix_effect_wave);
-				device_remove_file(&hdev->dev, &dev_attr_matrix_effect_custom);
-				device_remove_file(&hdev->dev, &dev_attr_matrix_effect_spectrum);
-				device_remove_file(&hdev->dev, &dev_attr_matrix_effect_reactive);
-				device_remove_file(&hdev->dev, &dev_attr_matrix_effect_breath);
-				device_remove_file(&hdev->dev, &dev_attr_matrix_effect_none);
-				device_remove_file(&hdev->dev, &dev_attr_matrix_custom_frame);
-				device_remove_file(&hdev->dev, &dev_attr_matrix_brightness);
-				break;
-
-			case USB_DEVICE_ID_RAZER_MAMBA_WIRED:
-				device_remove_file(&hdev->dev, &dev_attr_matrix_custom_frame);
-				device_remove_file(&hdev->dev, &dev_attr_matrix_brightness);
-				device_remove_file(&hdev->dev, &dev_attr_dpi);
-				device_remove_file(&hdev->dev, &dev_attr_matrix_effect_custom);
-				device_remove_file(&hdev->dev, &dev_attr_matrix_effect_static);
-				device_remove_file(&hdev->dev, &dev_attr_matrix_effect_wave);
-				device_remove_file(&hdev->dev, &dev_attr_matrix_effect_spectrum);
-				device_remove_file(&hdev->dev, &dev_attr_matrix_effect_reactive);
-				device_remove_file(&hdev->dev, &dev_attr_matrix_effect_breath);
-				device_remove_file(&hdev->dev, &dev_attr_matrix_effect_none);
-				break;
-				
-			case USB_DEVICE_ID_RAZER_MAMBA_TE_WIRED:
-				device_remove_file(&hdev->dev, &dev_attr_matrix_custom_frame);
-				device_remove_file(&hdev->dev, &dev_attr_matrix_brightness);
-				device_remove_file(&hdev->dev, &dev_attr_dpi);
-				device_remove_file(&hdev->dev, &dev_attr_matrix_effect_custom);
-				device_remove_file(&hdev->dev, &dev_attr_matrix_effect_static);
-				device_remove_file(&hdev->dev, &dev_attr_matrix_effect_wave);
-				device_remove_file(&hdev->dev, &dev_attr_matrix_effect_spectrum);
-				device_remove_file(&hdev->dev, &dev_attr_matrix_effect_reactive);
-				device_remove_file(&hdev->dev, &dev_attr_matrix_effect_breath);
-				device_remove_file(&hdev->dev, &dev_attr_logo_led_state);
-				device_remove_file(&hdev->dev, &dev_attr_matrix_effect_none);
-				break;
-				
-			case USB_DEVICE_ID_RAZER_ABYSSUS:
-				device_remove_file(&hdev->dev, &dev_attr_logo_led_state);
-				break;
-				
-			case USB_DEVICE_ID_RAZER_IMPERATOR:
-				device_remove_file(&hdev->dev, &dev_attr_logo_led_state);
-				device_remove_file(&hdev->dev, &dev_attr_scroll_led_state);
-				device_remove_file(&hdev->dev, &dev_attr_poll_rate);
-				device_remove_file(&hdev->dev, &dev_attr_dpi);
-				break;
-				
-			case USB_DEVICE_ID_RAZER_OROCHI_CHROMA:
-				device_remove_file(&hdev->dev, &dev_attr_scroll_led_state);
-				device_remove_file(&hdev->dev, &dev_attr_poll_rate);
-				device_remove_file(&hdev->dev, &dev_attr_dpi);
-				device_remove_file(&hdev->dev, &dev_attr_matrix_brightness);
-				device_remove_file(&hdev->dev, &dev_attr_matrix_effect_none);
-				device_remove_file(&hdev->dev, &dev_attr_matrix_effect_static);
-				device_remove_file(&hdev->dev, &dev_attr_matrix_effect_spectrum);
-				device_remove_file(&hdev->dev, &dev_attr_matrix_effect_reactive);
-				device_remove_file(&hdev->dev, &dev_attr_matrix_effect_breath);
-				device_remove_file(&hdev->dev, &dev_attr_charge_low_threshold);
-				device_remove_file(&hdev->dev, &dev_attr_device_idle_time);
-				break;
-			
-			case USB_DEVICE_ID_RAZER_DEATHADDER_CHROMA:
-				device_remove_file(&hdev->dev, &dev_attr_dpi);            
-				device_remove_file(&hdev->dev, &dev_attr_poll_rate);
-				device_remove_file(&hdev->dev, &dev_attr_scroll_led_brightness);
-				device_remove_file(&hdev->dev, &dev_attr_scroll_led_state);
-				device_remove_file(&hdev->dev, &dev_attr_scroll_led_rgb);
-				device_remove_file(&hdev->dev, &dev_attr_scroll_led_effect);
-				device_remove_file(&hdev->dev, &dev_attr_logo_led_brightness);
-				device_remove_file(&hdev->dev, &dev_attr_logo_led_state);
-				device_remove_file(&hdev->dev, &dev_attr_logo_led_rgb);
-				device_remove_file(&hdev->dev, &dev_attr_logo_led_effect);
-				break;
-
-			case USB_DEVICE_ID_RAZER_DIAMONDBACK_CHROMA:
-				device_remove_file(&hdev->dev, &dev_attr_matrix_custom_frame);
-				device_remove_file(&hdev->dev, &dev_attr_matrix_brightness);
-				device_remove_file(&hdev->dev, &dev_attr_dpi);
-				device_remove_file(&hdev->dev, &dev_attr_matrix_effect_custom);
-				device_remove_file(&hdev->dev, &dev_attr_matrix_effect_static);
-				device_remove_file(&hdev->dev, &dev_attr_matrix_effect_wave);
-				device_remove_file(&hdev->dev, &dev_attr_matrix_effect_spectrum);
-				device_remove_file(&hdev->dev, &dev_attr_matrix_effect_reactive);
-				device_remove_file(&hdev->dev, &dev_attr_matrix_effect_breath);
-				device_remove_file(&hdev->dev, &dev_attr_logo_led_state);
-				device_remove_file(&hdev->dev, &dev_attr_matrix_effect_none);
-				break;
-		}
-    
-	}
->>>>>>> 793bc141
     
 
     hid_hw_stop(hdev);
@@ -2219,12 +2024,9 @@
     { HID_USB_DEVICE(USB_VENDOR_ID_RAZER,USB_DEVICE_ID_RAZER_IMPERATOR) },
     { HID_USB_DEVICE(USB_VENDOR_ID_RAZER,USB_DEVICE_ID_RAZER_OROCHI_CHROMA) },
     { HID_USB_DEVICE(USB_VENDOR_ID_RAZER,USB_DEVICE_ID_RAZER_DEATHADDER_CHROMA) },
-<<<<<<< HEAD
     { HID_USB_DEVICE(USB_VENDOR_ID_RAZER,USB_DEVICE_ID_RAZER_NAGA_HEX_V2) },
     { HID_USB_DEVICE(USB_VENDOR_ID_RAZER,USB_DEVICE_ID_RAZER_DEATHADDER_ELITE) },
-=======
     { HID_USB_DEVICE(USB_VENDOR_ID_RAZER,USB_DEVICE_ID_RAZER_DIAMONDBACK_CHROMA) },
->>>>>>> 793bc141
     { }
 };
 
