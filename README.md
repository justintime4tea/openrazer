--- conflicted
+++ resolved
@@ -55,11 +55,8 @@
 | Razer Orochi (Wired)            |  1532:0048  |   ✔    |   ✔    |
 | Razer Diamondback Chroma        |  1532:004C  |   ✔    |   ✔    |
 | Razer Naga Hex V2               |  1532:0050  |   ✔    |   ✔    |
-<<<<<<< HEAD
+| Razer Naga Chroma               |  1532:0053  |   ✔    |   ✔    |
 | Razer Abyssus V2                |  1532:005B  |   ✔    |   ✔    |
-=======
-| Razer Naga Chroma               |  1532:0053  |   ✔    |   ✔    |
->>>>>>> d0d4db50
 | Razer DeathAdder Elite          |  1532:005C  |   ✔    |   ✔    |
 
 ### Mousemats
