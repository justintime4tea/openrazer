--- conflicted
+++ resolved
@@ -36,7 +36,6 @@
 | Razer Blade Stealth (Late 2016)               |  1532:0220  |   ✔    |   ✔    |      |
 
 ### Mouse
-<<<<<<< HEAD
 | Device                          | USB VID:PID | Driver | Daemon |
 | ------------------------------- | ----------- | ------ | ------ |
 | Razer Imperator 2012            |  1532:002F  |   ✔    |   ✔    |
@@ -47,22 +46,9 @@
 | Razer Mamba (Wireless)          |  1532:0045  |   ✔    |   ✔    |
 | Razer Mamba Tournament Edition  |  1532:0046  |   ✔    |   ✔    |
 | Razer Orochi (Wired)            |  1532:0048  |   ✔    |   ✔    |
+| Razer Diamondback Chroma        |  1532:004C  |   ✔    |   ✔    |
 | Razer Naga Hex V2               |  1532:0050  |   ✔    |   ✔    |
 | Razer DeathAdder Elite          |  1532:005c  |   ✔    |   ✔    |
-=======
-| Device                          | USB VID:PID | Driver | Daemon | Misc |
-| ------------------------------- | ----------- | ------ | ------ | ---- |
-| Razer Imperator 2012            |  1532:002F  |   ✔    |   ✔    |      |
-| Razer Abyssus 2014              |  1532:0042  |   ✔    |   ✔    |      |
-| Razer DeathAdder Chroma         |  1532:0043  |   ✔    |   ✔    |      |
-| Razer Mamba (Wired)             |  1532:0044  |   ✔    |   ✔    |      |
-| Razer Mamba (Wireless)          |  1532:0045  |   ✔    |   ✔    |      |
-| Razer Mamba Tournament Edition  |  1532:0046  |   ✔    |   ✔    |      |
-| Razer Orochi (Wired)            |  1532:0048  |   ✔    |   ✔    |      |
-| Razer Diamondback Chroma        |  1532:004C  |   ✔    |   ✔    | Daemon currently untested |
-| Razer Naga Hex V2               |  1532:0050  |   ✔    |   ✔    |      |
-| Razer DeathAdder Elite          |  1532:005c  |   ✔    |   ✔    |      |
->>>>>>> d505d7d6
 
 ### Mousemats
 | Device        | USB VID:PID | Driver | Daemon |
